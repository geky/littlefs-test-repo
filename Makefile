ifdef BUILDDIR
# bit of a hack, but we want to make sure BUILDDIR directory structure
# is correct before any commands
$(if $(findstring n,$(MAKEFLAGS)),, $(shell mkdir -p \
	$(BUILDDIR)/ \
	$(BUILDDIR)/bd \
	$(BUILDDIR)/runners \
	$(BUILDDIR)/tests \
	$(BUILDDIR)/benches))
endif
BUILDDIR ?= .

# overridable target/src/tools/flags/etc
ifneq ($(wildcard test.c main.c),)
TARGET ?= $(BUILDDIR)/lfs
else
TARGET ?= $(BUILDDIR)/liblfs.a
endif


CC       ?= gcc
AR       ?= ar
SIZE     ?= size
CTAGS    ?= ctags
NM       ?= nm
OBJDUMP  ?= objdump
VALGRIND ?= valgrind
GDB		 ?= gdb
PERF	 ?= perf

SRC  ?= $(filter-out $(wildcard *.*.c),$(wildcard *.c))
OBJ  := $(SRC:%.c=$(BUILDDIR)/%.o)
DEP  := $(SRC:%.c=$(BUILDDIR)/%.d)
ASM  := $(SRC:%.c=$(BUILDDIR)/%.s)
CI   := $(SRC:%.c=$(BUILDDIR)/%.ci)
GCDA := $(SRC:%.c=$(BUILDDIR)/%.t.a.gcda)

TESTS ?= $(wildcard tests/*.toml)
TEST_SRC ?= $(SRC) \
		$(filter-out $(wildcard bd/*.*.c),$(wildcard bd/*.c)) \
		runners/test_runner.c
TEST_RUNNER ?= $(BUILDDIR)/runners/test_runner
TEST_TC    := $(TESTS:%.toml=$(BUILDDIR)/%.t.c) \
		$(TEST_SRC:%.c=$(BUILDDIR)/%.t.c)
TEST_TAC   := $(TEST_TC:%.t.c=%.t.a.c)
TEST_OBJ   := $(TEST_TAC:%.t.a.c=%.t.a.o)
TEST_DEP   := $(TEST_TAC:%.t.a.c=%.t.a.d)
TEST_CI	   := $(TEST_TAC:%.t.a.c=%.t.a.ci)
TEST_GCNO  := $(TEST_TAC:%.t.a.c=%.t.a.gcno)
TEST_GCDA  := $(TEST_TAC:%.t.a.c=%.t.a.gcda)
TEST_PERF  := $(TEST_RUNNER:%=%.perf)
TEST_TRACE := $(TEST_RUNNER:%=%.trace)

BENCHES ?= $(wildcard benches/*.toml)
BENCH_SRC ?= $(SRC) \
		$(filter-out $(wildcard bd/*.*.c),$(wildcard bd/*.c)) \
		runners/bench_runner.c
BENCH_RUNNER ?= $(BUILDDIR)/runners/bench_runner
BENCH_BC    := $(BENCHES:%.toml=$(BUILDDIR)/%.b.c) \
		$(BENCH_SRC:%.c=$(BUILDDIR)/%.b.c)
BENCH_BAC   := $(BENCH_BC:%.b.c=%.b.a.c)
BENCH_OBJ   := $(BENCH_BAC:%.b.a.c=%.b.a.o)
BENCH_DEP   := $(BENCH_BAC:%.b.a.c=%.b.a.d)
BENCH_CI    := $(BENCH_BAC:%.b.a.c=%.b.a.ci)
BENCH_GCNO  := $(BENCH_BAC:%.b.a.c=%.b.a.gcno)
BENCH_GCDA  := $(BENCH_BAC:%.b.a.c=%.b.a.gcda)
BENCH_PERF  := $(BENCH_RUNNER:%=%.perf)
BENCH_TRACE := $(BENCH_RUNNER:%=%.trace)

ifdef DEBUG
override CFLAGS += -O0
else
override CFLAGS += -Os
endif
ifdef TRACE
override CFLAGS += -DLFS_YES_TRACE
endif
override CFLAGS += -g3
override CFLAGS += -I.
<<<<<<< HEAD
override CFLAGS += -std=c99 -Wall -pedantic
override CFLAGS += -Wextra -Wshadow -Wjump-misses-init -Wundef
override CFLAGS += -ftrack-macro-expansion=0
ifdef YES_COV
override CFLAGS += --coverage
=======
override CFLAGS += -std=c99 -Wall -Wextra -pedantic

ifdef VERBOSE
override TESTFLAGS     += -v
override CALLSFLAGS    += -v
override CODEFLAGS     += -v
override DATAFLAGS     += -v
override STACKFLAGS    += -v
override STRUCTSFLAGS  += -v
override COVERAGEFLAGS += -v
>>>>>>> 6a53d76e
endif
ifdef YES_PERF
override CFLAGS += -fno-omit-frame-pointer
endif
ifdef YES_PERFBD
override CFLAGS += -fno-omit-frame-pointer
endif

ifdef VERBOSE
override CODEFLAGS   += -v
override DATAFLAGS   += -v
override STACKFLAGS  += -v
override STRUCTFLAGS += -v
override COVFLAGS    += -v
override PERFFLAGS   += -v
override PERFBDFLAGS += -v
endif
# forward -j flag
override PERFFLAGS   += $(filter -j%,$(MAKEFLAGS))
override PERFBDFLAGS += $(filter -j%,$(MAKEFLAGS))
ifneq ($(NM),nm)
override CODEFLAGS += --nm-path="$(NM)"
override DATAFLAGS += --nm-path="$(NM)"
endif
ifneq ($(OBJDUMP),objdump)
override CODEFLAGS   += --objdump-path="$(OBJDUMP)"
override DATAFLAGS   += --objdump-path="$(OBJDUMP)"
override STRUCTFLAGS += --objdump-path="$(OBJDUMP)"
override PERFFLAGS   += --objdump-path="$(OBJDUMP)"
override PERFBDFLAGS += --objdump-path="$(OBJDUMP)"
endif
ifneq ($(PERF),perf)
override PERFFLAGS += --perf-path="$(PERF)"
endif

override TESTFLAGS  += -b
override BENCHFLAGS += -b
# forward -j flag
override TESTFLAGS  += $(filter -j%,$(MAKEFLAGS))
override BENCHFLAGS += $(filter -j%,$(MAKEFLAGS))
ifdef YES_PERF
override TESTFLAGS  += -p$(TEST_PERF)
override BENCHFLAGS += -p$(BENCH_PERF)
endif
ifdef YES_PERFBD
override TESTFLAGS += -t$(TEST_TRACE) --trace-backtrace --trace-freq=100
endif
ifndef NO_PERFBD
override BENCHFLAGS += -t$(BENCH_TRACE) --trace-backtrace --trace-freq=100
endif
ifdef VERBOSE
override TESTFLAGS   += -v
override TESTCFLAGS  += -v
override BENCHFLAGS  += -v
override BENCHCFLAGS += -v
endif
ifdef EXEC
override TESTFLAGS  += --exec="$(EXEC)"
override BENCHFLAGS += --exec="$(EXEC)"
endif
ifneq ($(GDB),gdb)
override TESTFLAGS  += --gdb-path="$(GDB)"
override BENCHFLAGS += --gdb-path="$(GDB)"
endif
ifneq ($(VALGRIND),valgrind)
override TESTFLAGS  += --valgrind-path="$(VALGRIND)"
override BENCHFLAGS += --valgrind-path="$(VALGRIND)"
endif
ifneq ($(PERF),perf)
override TESTFLAGS  += --perf-path="$(PERF)"
override BENCHFLAGS += --perf-path="$(PERF)"
endif


# commands

## Build littlefs
.PHONY: all build
all build: $(TARGET)

## Build assembly files
.PHONY: asm
asm: $(ASM)

## Find the total size
.PHONY: size
size: $(OBJ)
	$(SIZE) -t $^

## Generate a ctags file
.PHONY: tags
tags:
	$(CTAGS) --totals --c-types=+p $(shell find -H -name '*.h') $(SRC)

## Show this help text
.PHONY: help
help:
	@$(strip awk '/^## / { \
			sub(/^## /,""); \
			getline rule; \
			while (rule ~ /^(#|\.PHONY|ifdef|ifndef)/) getline rule; \
			gsub(/:.*/, "", rule); \
			printf " "" %-25s %s\n", rule, $$0 \
		}' $(MAKEFILE_LIST))

## Build the test-runner
.PHONY: test-runner build-test
ifndef NO_COV
test-runner build-test: override CFLAGS+=--coverage
endif
ifdef YES_PERF
test-runner build-test: override CFLAGS+=-fno-omit-frame-pointer
endif
ifdef YES_PERFBD
test-runner build-test: override CFLAGS+=-fno-omit-frame-pointer
endif
# note we remove some binary dependent files during compilation,
# otherwise it's way to easy to end up with outdated results
test-runner build-test: $(TEST_RUNNER)
ifndef NO_COV
	rm -f $(TEST_GCDA)
endif
ifdef YES_PERF
	rm -f $(TEST_PERF)
endif
ifdef YES_PERFBD
	rm -f $(TEST_TRACE)
endif

## Run the tests, -j enables parallel tests
.PHONY: test
test: test-runner
	./scripts/test.py $(TEST_RUNNER) $(TESTFLAGS)

## List the tests
.PHONY: test-list
test-list: test-runner
	./scripts/test.py $(TEST_RUNNER) $(TESTFLAGS) -l

## Build the bench-runner
.PHONY: bench-runner build-bench
ifdef YES_COV
bench-runner build-bench: override CFLAGS+=--coverage
endif
ifdef YES_PERF
bench-runner build-bench: override CFLAGS+=-fno-omit-frame-pointer
endif
ifndef NO_PERFBD
bench-runner build-bench: override CFLAGS+=-fno-omit-frame-pointer
endif
# note we remove some binary dependent files during compilation,
# otherwise it's way to easy to end up with outdated results
bench-runner build-bench: $(BENCH_RUNNER)
ifdef YES_COV 
	rm -f $(BENCH_GCDA)
endif
ifdef YES_PERF
	rm -f $(BENCH_PERF)
endif
ifndef NO_PERFBD
	rm -f $(BENCH_TRACE)
endif

## Run the benchmarks, -j enables parallel benchmarks
.PHONY: bench
bench: bench-runner
	./scripts/bench.py $(BENCH_RUNNER) $(BENCHFLAGS)

## List the benchmarks
.PHONY: bench-list
bench-list: bench-runner
	./scripts/bench.py $(BENCH_RUNNER) $(BENCHFLAGS) -l

## Find the per-function code size
.PHONY: code
code: $(OBJ)
	./scripts/code.py $^ -Ssize $(CODEFLAGS)

## Find the per-function data size
.PHONY: data
data: $(OBJ)
	./scripts/data.py $^ -Ssize $(DATAFLAGS)

## Find the per-function stack usage
.PHONY: stack
stack: $(CI)
	./scripts/stack.py $^ -Slimit -Sframe $(STACKFLAGS)

## Find the struct sizes
.PHONY: struct
struct: $(OBJ)
	./scripts/struct_.py $^ -Ssize $(STRUCTFLAGS)

## Find the line/branch coverage after a test run
.PHONY: cov
cov: $(GCDA)
	$(strip ./scripts/cov.py \
		$^ $(patsubst %,-F%,$(SRC)) \
		-slines -sbranches \
		$(COVFLAGS))

## Find the perf results after bench run with YES_PERF
.PHONY: perf
perf: $(BENCH_PERF)
	$(strip ./scripts/perf.py \
		$^ $(patsubst %,-F%,$(SRC)) \
		-Scycles \
		$(PERFFLAGS))

## Find the perfbd results after a bench run
.PHONY: perfbd
perfbd: $(BENCH_TRACE)
	$(strip ./scripts/perfbd.py \
		$(BENCH_RUNNER) $^ $(patsubst %,-F%,$(SRC)) \
		-Serased -Sproged -Sreaded \
		$(PERFBDFLAGS))

## Find a summary of compile-time sizes
.PHONY: summary sizes
summary sizes: $(BUILDDIR)/lfs.csv
	$(strip ./scripts/summary.py -Y $^ \
		-fcode=code_size \
		-fdata=data_size \
		-fstack=stack_limit \
		-fstruct=struct_size \
		--max=stack \
		$(SUMMARYFLAGS))


# rules
-include $(DEP)
-include $(TEST_DEP)
.SUFFIXES:
.SECONDARY:

$(BUILDDIR)/lfs: $(OBJ)
	$(CC) $(CFLAGS) $^ $(LFLAGS) -o $@

$(BUILDDIR)/liblfs.a: $(OBJ)
	$(AR) rcs $@ $^

$(BUILDDIR)/lfs.code.csv: $(OBJ)
	./scripts/code.py $^ -q $(CODEFLAGS) -o $@

$(BUILDDIR)/lfs.data.csv: $(OBJ)
	./scripts/data.py $^ -q $(CODEFLAGS) -o $@

$(BUILDDIR)/lfs.stack.csv: $(CI)
	./scripts/stack.py $^ -q $(CODEFLAGS) -o $@

$(BUILDDIR)/lfs.struct.csv: $(OBJ)
	./scripts/struct_.py $^ -q $(CODEFLAGS) -o $@

$(BUILDDIR)/lfs.cov.csv: $(GCDA)
	./scripts/cov.py $^ $(patsubst %,-F%,$(SRC)) -q $(COVFLAGS) -o $@

$(BUILDDIR)/lfs.perf.csv: $(BENCH_PERF)
	./scripts/perf.py $^ $(patsubst %,-F%,$(SRC)) -q $(PERFFLAGS) -o $@

$(BUILDDIR)/lfs.perfbd.csv: $(BENCH_TRACE)
	$(strip ./scripts/perfbd.py \
		$(BENCH_RUNNER) $^ $(patsubst %,-F%,$(SRC)) \
		-q $(PERFBDFLAGS) -o $@)

$(BUILDDIR)/lfs.csv: \
		$(BUILDDIR)/lfs.code.csv \
		$(BUILDDIR)/lfs.data.csv \
		$(BUILDDIR)/lfs.stack.csv \
		$(BUILDDIR)/lfs.struct.csv
	./scripts/summary.py $^ -q $(SUMMARYFLAGS) -o $@

$(BUILDDIR)/runners/test_runner: $(TEST_OBJ)
	$(CC) $(CFLAGS) $^ $(LFLAGS) -o $@

$(BUILDDIR)/runners/bench_runner: $(BENCH_OBJ)
	$(CC) $(CFLAGS) $^ $(LFLAGS) -o $@

# our main build rule generates .o, .d, and .ci files, the latter
# used for stack analysis
$(BUILDDIR)/%.o $(BUILDDIR)/%.ci: %.c
	$(CC) -c -MMD -fcallgraph-info=su $(CFLAGS) $< -o $(BUILDDIR)/$*.o

$(BUILDDIR)/%.s: %.c
	$(CC) -S $(CFLAGS) $< -o $@

$(BUILDDIR)/%.a.c: %.c
	./scripts/prettyasserts.py -p LFS_ASSERT $< -o $@

$(BUILDDIR)/%.a.c: $(BUILDDIR)/%.c
	./scripts/prettyasserts.py -p LFS_ASSERT $< -o $@

$(BUILDDIR)/%.t.c: %.toml
	./scripts/test.py -c $< $(TESTCFLAGS) -o $@

$(BUILDDIR)/%.t.c: %.c $(TESTS)
	./scripts/test.py -c $(TESTS) -s $< $(TESTCFLAGS) -o $@

$(BUILDDIR)/%.b.c: %.toml
	./scripts/bench.py -c $< $(BENCHCFLAGS) -o $@

$(BUILDDIR)/%.b.c: %.c $(BENCHES)
	./scripts/bench.py -c $(BENCHES) -s $< $(BENCHCFLAGS) -o $@

## Clean everything
.PHONY: clean
clean:
	rm -f $(BUILDDIR)/lfs
	rm -f $(BUILDDIR)/liblfs.a
	$(strip rm -f \
		$(BUILDDIR)/lfs.csv \
		$(BUILDDIR)/lfs.code.csv \
		$(BUILDDIR)/lfs.data.csv \
		$(BUILDDIR)/lfs.stack.csv \
		$(BUILDDIR)/lfs.struct.csv \
		$(BUILDDIR)/lfs.cov.csv \
		$(BUILDDIR)/lfs.perf.csv \
		$(BUILDDIR)/lfs.perfbd.csv)
	rm -f $(OBJ)
	rm -f $(DEP)
	rm -f $(ASM)
	rm -f $(CI)
	rm -f $(TEST_RUNNER)
	rm -f $(TEST_TC)
	rm -f $(TEST_TAC)
	rm -f $(TEST_OBJ)
	rm -f $(TEST_DEP)
	rm -f $(TEST_CI)
	rm -f $(TEST_GCNO)
	rm -f $(TEST_GCDA)
	rm -f $(TEST_PERF)
	rm -f $(TEST_TRACE)
	rm -f $(BENCH_RUNNER)
	rm -f $(BENCH_BC)
	rm -f $(BENCH_BAC)
	rm -f $(BENCH_OBJ)
	rm -f $(BENCH_DEP)
	rm -f $(BENCH_CI)
	rm -f $(BENCH_GCNO)
	rm -f $(BENCH_GCDA)
	rm -f $(BENCH_PERF)
	rm -f $(BENCH_TRACE)<|MERGE_RESOLUTION|>--- conflicted
+++ resolved
@@ -77,24 +77,10 @@
 endif
 override CFLAGS += -g3
 override CFLAGS += -I.
-<<<<<<< HEAD
-override CFLAGS += -std=c99 -Wall -pedantic
-override CFLAGS += -Wextra -Wshadow -Wjump-misses-init -Wundef
+override CFLAGS += -std=c99 -Wall -Wextra -pedantic
 override CFLAGS += -ftrack-macro-expansion=0
 ifdef YES_COV
 override CFLAGS += --coverage
-=======
-override CFLAGS += -std=c99 -Wall -Wextra -pedantic
-
-ifdef VERBOSE
-override TESTFLAGS     += -v
-override CALLSFLAGS    += -v
-override CODEFLAGS     += -v
-override DATAFLAGS     += -v
-override STACKFLAGS    += -v
-override STRUCTSFLAGS  += -v
-override COVERAGEFLAGS += -v
->>>>>>> 6a53d76e
 endif
 ifdef YES_PERF
 override CFLAGS += -fno-omit-frame-pointer
