--- conflicted
+++ resolved
@@ -330,8 +330,8 @@
 tests/test.py << TEST
     lfs_mount(&lfs, &cfg) => 0;
     for (int i = 0; i < $LARGESIZE; i++) {
-        sprintf((char*)buffer, "cactus/test%d", i);
-        sprintf((char*)wbuffer, "cactus/tedd%d", i);
+        sprintf((char*)buffer, "cactus/test%03d", i);
+        sprintf((char*)wbuffer, "cactus/tedd%03d", i);
         lfs_rename(&lfs, (char*)buffer, (char*)wbuffer) => 0;
     }
     lfs_unmount(&lfs) => 0;
@@ -346,7 +346,7 @@
     strcmp(info.name, "..") => 0;
     info.type => LFS_TYPE_DIR;
     for (int i = 0; i < $LARGESIZE; i++) {
-        sprintf((char*)buffer, "tedd%d", i);
+        sprintf((char*)buffer, "tedd%03d", i);
         lfs_dir_read(&lfs, &dir[0], &info) => 1;
         strcmp(info.name, (char*)buffer) => 0;
         info.type => LFS_TYPE_DIR;
@@ -361,11 +361,7 @@
     lfs_remove(&lfs, "cactus") => LFS_ERR_NOTEMPTY;
 
     for (int i = 0; i < $LARGESIZE; i++) {
-<<<<<<< HEAD
-        sprintf((char*)buffer, "cactus/test%03d", i);
-=======
-        sprintf((char*)buffer, "cactus/tedd%d", i);
->>>>>>> ec4d8b68
+        sprintf((char*)buffer, "cactus/tedd%03d", i);
         lfs_remove(&lfs, (char*)buffer) => 0;
     }
 
@@ -428,8 +424,8 @@
 tests/test.py << TEST
     lfs_mount(&lfs, &cfg) => 0;
     for (int i = 0; i < $LARGESIZE; i++) {
-        sprintf((char*)buffer, "prickly-pear/test%d", i);
-        sprintf((char*)wbuffer, "prickly-pear/tedd%d", i);
+        sprintf((char*)buffer, "prickly-pear/test%03d", i);
+        sprintf((char*)wbuffer, "prickly-pear/tedd%03d", i);
         lfs_rename(&lfs, (char*)buffer, (char*)wbuffer) => 0;
     }
     lfs_unmount(&lfs) => 0;
@@ -444,7 +440,7 @@
     strcmp(info.name, "..") => 0;
     info.type => LFS_TYPE_DIR;
     for (int i = 0; i < $LARGESIZE; i++) {
-        sprintf((char*)buffer, "tedd%d", i);
+        sprintf((char*)buffer, "tedd%03d", i);
         lfs_dir_read(&lfs, &dir[0], &info) => 1;
         strcmp(info.name, (char*)buffer) => 0;
         info.type => LFS_TYPE_REG;
@@ -460,11 +456,7 @@
     lfs_remove(&lfs, "prickly-pear") => LFS_ERR_NOTEMPTY;
 
     for (int i = 0; i < $LARGESIZE; i++) {
-<<<<<<< HEAD
-        sprintf((char*)buffer, "prickly-pear/test%03d", i);
-=======
-        sprintf((char*)buffer, "prickly-pear/tedd%d", i);
->>>>>>> ec4d8b68
+        sprintf((char*)buffer, "prickly-pear/tedd%03d", i);
         lfs_remove(&lfs, (char*)buffer) => 0;
     }
 
