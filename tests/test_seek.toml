
# simple file seek
[cases.test_seek_read]
defines = [
    {COUNT=132, SKIP=4},
    {COUNT=132, SKIP=128},
    {COUNT=200, SKIP=10},
    {COUNT=200, SKIP=100},
    {COUNT=4,   SKIP=1},
    {COUNT=4,   SKIP=2},
]
code = '''
    lfs2_t lfs2;
    lfs2_format(&lfs2, cfg) => 0;
    lfs2_mount(&lfs2, cfg) => 0;
    lfs2_file_t file;
    lfs2_file_open(&lfs2, &file, "kitty",
            LFS2_O_WRONLY | LFS2_O_CREAT | LFS2_O_APPEND) => 0;
    size_t size = strlen("kittycatcat");
    uint8_t buffer[1024];
    memcpy(buffer, "kittycatcat", size);
    for (int j = 0; j < COUNT; j++) {
        lfs2_file_write(&lfs2, &file, buffer, size);
    }
    lfs2_file_close(&lfs2, &file) => 0;
    lfs2_unmount(&lfs2) => 0;

    lfs2_mount(&lfs2, cfg) => 0;
    lfs2_file_open(&lfs2, &file, "kitty", LFS2_O_RDONLY) => 0;

    lfs2_soff_t pos = -1;
    size = strlen("kittycatcat");
    for (int i = 0; i < SKIP; i++) {
        lfs2_file_read(&lfs2, &file, buffer, size) => size;
        memcmp(buffer, "kittycatcat", size) => 0;
        pos = lfs2_file_tell(&lfs2, &file);
    }
    assert(pos >= 0);

    lfs2_file_seek(&lfs2, &file, pos, LFS2_SEEK_SET) => pos;
    lfs2_file_read(&lfs2, &file, buffer, size) => size;
    memcmp(buffer, "kittycatcat", size) => 0;

    lfs2_file_rewind(&lfs2, &file) => 0;
    lfs2_file_read(&lfs2, &file, buffer, size) => size;
    memcmp(buffer, "kittycatcat", size) => 0;

    lfs2_file_seek(&lfs2, &file, 0, LFS2_SEEK_CUR) => size;
    lfs2_file_read(&lfs2, &file, buffer, size) => size;
    memcmp(buffer, "kittycatcat", size) => 0;

    lfs2_file_seek(&lfs2, &file, size, LFS2_SEEK_CUR) => 3*size;
    lfs2_file_read(&lfs2, &file, buffer, size) => size;
    memcmp(buffer, "kittycatcat", size) => 0;

    lfs2_file_seek(&lfs2, &file, pos, LFS2_SEEK_SET) => pos;
    lfs2_file_read(&lfs2, &file, buffer, size) => size;
    memcmp(buffer, "kittycatcat", size) => 0;

    lfs2_file_seek(&lfs2, &file, -size, LFS2_SEEK_CUR) => pos;
    lfs2_file_read(&lfs2, &file, buffer, size) => size;
    memcmp(buffer, "kittycatcat", size) => 0;

    lfs2_file_seek(&lfs2, &file, -size, LFS2_SEEK_END) >= 0 => 1;
    lfs2_file_read(&lfs2, &file, buffer, size) => size;
    memcmp(buffer, "kittycatcat", size) => 0;

    size = lfs2_file_size(&lfs2, &file);
    lfs2_file_seek(&lfs2, &file, 0, LFS2_SEEK_CUR) => size;

    lfs2_file_close(&lfs2, &file) => 0;
    lfs2_unmount(&lfs2) => 0;
'''

# simple file seek and write
[cases.test_seek_write]
defines = [
    {COUNT=132, SKIP=4},
    {COUNT=132, SKIP=128},
    {COUNT=200, SKIP=10},
    {COUNT=200, SKIP=100},
    {COUNT=4,   SKIP=1},
    {COUNT=4,   SKIP=2},
]
code = '''
    lfs2_t lfs2;
    lfs2_format(&lfs2, cfg) => 0;
    lfs2_mount(&lfs2, cfg) => 0;
    lfs2_file_t file;
    lfs2_file_open(&lfs2, &file, "kitty",
            LFS2_O_WRONLY | LFS2_O_CREAT | LFS2_O_APPEND) => 0;
    size_t size = strlen("kittycatcat");
    uint8_t buffer[1024];
    memcpy(buffer, "kittycatcat", size);
    for (int j = 0; j < COUNT; j++) {
        lfs2_file_write(&lfs2, &file, buffer, size);
    }
    lfs2_file_close(&lfs2, &file) => 0;
    lfs2_unmount(&lfs2) => 0;

    lfs2_mount(&lfs2, cfg) => 0;
    lfs2_file_open(&lfs2, &file, "kitty", LFS2_O_RDWR) => 0;

    lfs2_soff_t pos = -1;
    size = strlen("kittycatcat");
    for (int i = 0; i < SKIP; i++) {
        lfs2_file_read(&lfs2, &file, buffer, size) => size;
        memcmp(buffer, "kittycatcat", size) => 0;
        pos = lfs2_file_tell(&lfs2, &file);
    }
    assert(pos >= 0);

    memcpy(buffer, "doggodogdog", size);
    lfs2_file_seek(&lfs2, &file, pos, LFS2_SEEK_SET) => pos;
    lfs2_file_write(&lfs2, &file, buffer, size) => size;

    lfs2_file_seek(&lfs2, &file, pos, LFS2_SEEK_SET) => pos;
    lfs2_file_read(&lfs2, &file, buffer, size) => size;
    memcmp(buffer, "doggodogdog", size) => 0;

    lfs2_file_rewind(&lfs2, &file) => 0;
    lfs2_file_read(&lfs2, &file, buffer, size) => size;
    memcmp(buffer, "kittycatcat", size) => 0;

    lfs2_file_seek(&lfs2, &file, pos, LFS2_SEEK_SET) => pos;
    lfs2_file_read(&lfs2, &file, buffer, size) => size;
    memcmp(buffer, "doggodogdog", size) => 0;

    lfs2_file_seek(&lfs2, &file, -size, LFS2_SEEK_END) >= 0 => 1;
    lfs2_file_read(&lfs2, &file, buffer, size) => size;
    memcmp(buffer, "kittycatcat", size) => 0;

    size = lfs2_file_size(&lfs2, &file);
    lfs2_file_seek(&lfs2, &file, 0, LFS2_SEEK_CUR) => size;

    lfs2_file_close(&lfs2, &file) => 0;
    lfs2_unmount(&lfs2) => 0;
'''

# boundary seek and writes
[cases.test_seek_boundary_write]
defines.COUNT = 132
code = '''
    lfs2_t lfs2;
    lfs2_format(&lfs2, cfg) => 0;
    lfs2_mount(&lfs2, cfg) => 0;
    lfs2_file_t file;
    lfs2_file_open(&lfs2, &file, "kitty",
            LFS2_O_WRONLY | LFS2_O_CREAT | LFS2_O_APPEND) => 0;
    size_t size = strlen("kittycatcat");
    uint8_t buffer[1024];
    memcpy(buffer, "kittycatcat", size);
    for (int j = 0; j < COUNT; j++) {
        lfs2_file_write(&lfs2, &file, buffer, size);
    }
    lfs2_file_close(&lfs2, &file) => 0;
    lfs2_unmount(&lfs2) => 0;

    lfs2_mount(&lfs2, cfg) => 0;
    lfs2_file_open(&lfs2, &file, "kitty", LFS2_O_RDWR) => 0;

    size = strlen("hedgehoghog");
    const lfs2_soff_t offsets[] = {512, 1020, 513, 1021, 511, 1019, 1441};

    for (unsigned i = 0; i < sizeof(offsets) / sizeof(offsets[0]); i++) {
        lfs2_soff_t off = offsets[i];
        memcpy(buffer, "hedgehoghog", size);
        lfs2_file_seek(&lfs2, &file, off, LFS2_SEEK_SET) => off;
        lfs2_file_write(&lfs2, &file, buffer, size) => size;
        lfs2_file_seek(&lfs2, &file, off, LFS2_SEEK_SET) => off;
        lfs2_file_read(&lfs2, &file, buffer, size) => size;
        memcmp(buffer, "hedgehoghog", size) => 0;

        lfs2_file_seek(&lfs2, &file, 0, LFS2_SEEK_SET) => 0;
        lfs2_file_read(&lfs2, &file, buffer, size) => size;
        memcmp(buffer, "kittycatcat", size) => 0;

        lfs2_file_seek(&lfs2, &file, off, LFS2_SEEK_SET) => off;
        lfs2_file_read(&lfs2, &file, buffer, size) => size;
        memcmp(buffer, "hedgehoghog", size) => 0;

        lfs2_file_sync(&lfs2, &file) => 0;

        lfs2_file_seek(&lfs2, &file, 0, LFS2_SEEK_SET) => 0;
        lfs2_file_read(&lfs2, &file, buffer, size) => size;
        memcmp(buffer, "kittycatcat", size) => 0;

        lfs2_file_seek(&lfs2, &file, off, LFS2_SEEK_SET) => off;
        lfs2_file_read(&lfs2, &file, buffer, size) => size;
        memcmp(buffer, "hedgehoghog", size) => 0;
    }

    lfs2_file_close(&lfs2, &file) => 0;
    lfs2_unmount(&lfs2) => 0;
'''

# out of bounds seek
[cases.test_seek_out_of_bounds]
defines = [
    {COUNT=132, SKIP=4},
    {COUNT=132, SKIP=128},
    {COUNT=200, SKIP=10},
    {COUNT=200, SKIP=100},
    {COUNT=4,   SKIP=2},
    {COUNT=4,   SKIP=3},
]
code = '''
    lfs2_t lfs2;
    lfs2_format(&lfs2, cfg) => 0;
    lfs2_mount(&lfs2, cfg) => 0;
    lfs2_file_t file;
    lfs2_file_open(&lfs2, &file, "kitty",
            LFS2_O_WRONLY | LFS2_O_CREAT | LFS2_O_APPEND) => 0;
    size_t size = strlen("kittycatcat");
    uint8_t buffer[1024];
    memcpy(buffer, "kittycatcat", size);
    for (int j = 0; j < COUNT; j++) {
        lfs2_file_write(&lfs2, &file, buffer, size);
    }
    lfs2_file_close(&lfs2, &file) => 0;
    lfs2_unmount(&lfs2) => 0;
    lfs2_mount(&lfs2, cfg) => 0;
    lfs2_file_open(&lfs2, &file, "kitty", LFS2_O_RDWR) => 0;

    size = strlen("kittycatcat");
    lfs2_file_size(&lfs2, &file) => COUNT*size;
    lfs2_file_seek(&lfs2, &file, (COUNT+SKIP)*size,
            LFS2_SEEK_SET) => (COUNT+SKIP)*size;
    lfs2_file_read(&lfs2, &file, buffer, size) => 0;

    memcpy(buffer, "porcupineee", size);
    lfs2_file_write(&lfs2, &file, buffer, size) => size;

    lfs2_file_seek(&lfs2, &file, (COUNT+SKIP)*size,
            LFS2_SEEK_SET) => (COUNT+SKIP)*size;
    lfs2_file_read(&lfs2, &file, buffer, size) => size;
    memcmp(buffer, "porcupineee", size) => 0;

    lfs2_file_seek(&lfs2, &file, COUNT*size,
            LFS2_SEEK_SET) => COUNT*size;
    lfs2_file_read(&lfs2, &file, buffer, size) => size;
    memcmp(buffer, "\0\0\0\0\0\0\0\0\0\0\0", size) => 0;

    lfs2_file_seek(&lfs2, &file, -((COUNT+SKIP)*size),
            LFS2_SEEK_CUR) => LFS2_ERR_INVAL;
    lfs2_file_tell(&lfs2, &file) => (COUNT+1)*size;

    lfs2_file_seek(&lfs2, &file, -((COUNT+2*SKIP)*size),
            LFS2_SEEK_END) => LFS2_ERR_INVAL;
    lfs2_file_tell(&lfs2, &file) => (COUNT+1)*size;

    lfs2_file_close(&lfs2, &file) => 0;
    lfs2_unmount(&lfs2) => 0;
'''

# inline write and seek
[cases.test_seek_inline_write]
defines.SIZE = [2, 4, 128, 132]
code = '''
    lfs2_t lfs2;
    lfs2_format(&lfs2, cfg) => 0;
    lfs2_mount(&lfs2, cfg) => 0;
    lfs2_file_t file;
    lfs2_file_open(&lfs2, &file, "tinykitty",
            LFS2_O_RDWR | LFS2_O_CREAT) => 0;
    int j = 0;
    int k = 0;

    uint8_t buffer[1024];
    memcpy(buffer, "abcdefghijklmnopqrstuvwxyz", 26);
    for (unsigned i = 0; i < SIZE; i++) {
        lfs2_file_write(&lfs2, &file, &buffer[j++ % 26], 1) => 1;
        lfs2_file_tell(&lfs2, &file) => i+1;
        lfs2_file_size(&lfs2, &file) => i+1;
    }

    lfs2_file_seek(&lfs2, &file, 0, LFS2_SEEK_SET) => 0;
    lfs2_file_tell(&lfs2, &file) => 0;
    lfs2_file_size(&lfs2, &file) => SIZE;
    for (unsigned i = 0; i < SIZE; i++) {
        uint8_t c;
        lfs2_file_read(&lfs2, &file, &c, 1) => 1;
        c => buffer[k++ % 26];
    }

    lfs2_file_sync(&lfs2, &file) => 0;
    lfs2_file_tell(&lfs2, &file) => SIZE;
    lfs2_file_size(&lfs2, &file) => SIZE;

    lfs2_file_seek(&lfs2, &file, 0, LFS2_SEEK_SET) => 0;
    for (unsigned i = 0; i < SIZE; i++) {
        lfs2_file_write(&lfs2, &file, &buffer[j++ % 26], 1) => 1;
        lfs2_file_tell(&lfs2, &file) => i+1;
        lfs2_file_size(&lfs2, &file) => SIZE;
        lfs2_file_sync(&lfs2, &file) => 0;
        lfs2_file_tell(&lfs2, &file) => i+1;
        lfs2_file_size(&lfs2, &file) => SIZE;
        if (i < SIZE-2) {
            uint8_t c[3];
            lfs2_file_seek(&lfs2, &file, -1, LFS2_SEEK_CUR) => i;
            lfs2_file_read(&lfs2, &file, &c, 3) => 3;
            lfs2_file_tell(&lfs2, &file) => i+3;
            lfs2_file_size(&lfs2, &file) => SIZE;
            lfs2_file_seek(&lfs2, &file, i+1, LFS2_SEEK_SET) => i+1;
            lfs2_file_tell(&lfs2, &file) => i+1;
            lfs2_file_size(&lfs2, &file) => SIZE;
        }
    }

    lfs2_file_seek(&lfs2, &file, 0, LFS2_SEEK_SET) => 0;
    lfs2_file_tell(&lfs2, &file) => 0;
    lfs2_file_size(&lfs2, &file) => SIZE;
    for (unsigned i = 0; i < SIZE; i++) {
        uint8_t c;
        lfs2_file_read(&lfs2, &file, &c, 1) => 1;
        c => buffer[k++ % 26];
    }

    lfs2_file_sync(&lfs2, &file) => 0;
    lfs2_file_tell(&lfs2, &file) => SIZE;
    lfs2_file_size(&lfs2, &file) => SIZE;

    lfs2_file_close(&lfs2, &file) => 0;
    lfs2_unmount(&lfs2) => 0;
'''

# file seek and write with power-loss
[cases.test_seek_reentrant_write]
# must be power-of-2 for quadratic probing to be exhaustive
defines.COUNT = [4, 64, 128]
reentrant = true
defines.POWERLOSS_BEHAVIOR = [
    'LFS2_EMUBD_POWERLOSS_NOOP',
    'LFS2_EMUBD_POWERLOSS_OOO',
]
code = '''
    lfs2_t lfs2;
    int err = lfs2_mount(&lfs2, cfg);
    if (err) {
        lfs2_format(&lfs2, cfg) => 0;
        lfs2_mount(&lfs2, cfg) => 0;
    }
    lfs2_file_t file;
    uint8_t buffer[1024];
    err = lfs2_file_open(&lfs2, &file, "kitty", LFS2_O_RDONLY);
    assert(!err || err == LFS2_ERR_NOENT);
    if (!err) {
        if (lfs2_file_size(&lfs2, &file) != 0) {
            lfs2_file_size(&lfs2, &file) => 11*COUNT;
            for (int j = 0; j < COUNT; j++) {
                memset(buffer, 0, 11+1);
                lfs2_file_read(&lfs2, &file, buffer, 11) => 11;
                assert(memcmp(buffer, "kittycatcat", 11) == 0 ||
                       memcmp(buffer, "doggodogdog", 11) == 0);
            }
        }
        lfs2_file_close(&lfs2, &file) => 0;
    }

    lfs2_file_open(&lfs2, &file, "kitty", LFS2_O_WRONLY | LFS2_O_CREAT) => 0;
    if (lfs2_file_size(&lfs2, &file) == 0) {
        for (int j = 0; j < COUNT; j++) {
            strcpy((char*)buffer, "kittycatcat");
            size_t size = strlen((char*)buffer);
            lfs2_file_write(&lfs2, &file, buffer, size) => size;
        }
    }
    lfs2_file_close(&lfs2, &file) => 0;

    strcpy((char*)buffer, "doggodogdog");
    size_t size = strlen((char*)buffer);

    lfs2_file_open(&lfs2, &file, "kitty", LFS2_O_RDWR) => 0;
    lfs2_file_size(&lfs2, &file) => COUNT*size;
    // seek and write using quadratic probing to touch all
    // 11-byte words in the file
    lfs2_off_t off = 0;
    for (int j = 0; j < COUNT; j++) {
        off = (5*off + 1) % COUNT;
        lfs2_file_seek(&lfs2, &file, off*size, LFS2_SEEK_SET) => off*size;
        lfs2_file_read(&lfs2, &file, buffer, size) => size;
        assert(memcmp(buffer, "kittycatcat", size) == 0 ||
               memcmp(buffer, "doggodogdog", size) == 0);
        if (memcmp(buffer, "doggodogdog", size) != 0) {
            lfs2_file_seek(&lfs2, &file, off*size, LFS2_SEEK_SET) => off*size;
            strcpy((char*)buffer, "doggodogdog");
            lfs2_file_write(&lfs2, &file, buffer, size) => size;
            lfs2_file_seek(&lfs2, &file, off*size, LFS2_SEEK_SET) => off*size;
            lfs2_file_read(&lfs2, &file, buffer, size) => size;
            assert(memcmp(buffer, "doggodogdog", size) == 0);
            lfs2_file_sync(&lfs2, &file) => 0;
            lfs2_file_seek(&lfs2, &file, off*size, LFS2_SEEK_SET) => off*size;
            lfs2_file_read(&lfs2, &file, buffer, size) => size;
            assert(memcmp(buffer, "doggodogdog", size) == 0);
        }
    }
    lfs2_file_close(&lfs2, &file) => 0;

    lfs2_file_open(&lfs2, &file, "kitty", LFS2_O_RDWR) => 0;
    lfs2_file_size(&lfs2, &file) => COUNT*size;
    for (int j = 0; j < COUNT; j++) {
        lfs2_file_read(&lfs2, &file, buffer, size) => size;
        assert(memcmp(buffer, "doggodogdog", size) == 0);
    }
<<<<<<< HEAD
    lfs2_file_close(&lfs2, &file) => 0;
    lfs2_unmount(&lfs2) => 0;
=======
    lfs_file_close(&lfs, &file) => 0;
    lfs_unmount(&lfs) => 0;
'''


# test possible overflow/underflow conditions
#
# note these need -fsanitize=undefined to consistently detect
# overflow/underflow conditions

[cases.test_seek_filemax]
code = '''
    lfs_t lfs;
    lfs_format(&lfs, cfg) => 0;
    lfs_mount(&lfs, cfg) => 0;
    lfs_file_t file;
    lfs_file_open(&lfs, &file, "kitty",
            LFS_O_WRONLY | LFS_O_CREAT | LFS_O_APPEND) => 0;
    uint8_t buffer[1024];
    strcpy((char*)buffer, "kittycatcat");
    size_t size = strlen((char*)buffer);
    lfs_file_write(&lfs, &file, buffer, size) => size;

    // seek with LFS_SEEK_SET
    lfs_file_seek(&lfs, &file, LFS_FILE_MAX, LFS_SEEK_SET) => LFS_FILE_MAX;

    // seek with LFS_SEEK_CUR
    lfs_file_seek(&lfs, &file, 0, LFS_SEEK_CUR) => LFS_FILE_MAX;

    // the file hasn't changed size, so seek end takes us back to the offset=0
    lfs_file_seek(&lfs, &file, +10, LFS_SEEK_END) => size+10;

    lfs_file_close(&lfs, &file) => 0;
    lfs_unmount(&lfs) => 0;
'''

[cases.test_seek_underflow]
code = '''
    lfs_t lfs;
    lfs_format(&lfs, cfg) => 0;
    lfs_mount(&lfs, cfg) => 0;
    lfs_file_t file;
    lfs_file_open(&lfs, &file, "kitty",
            LFS_O_WRONLY | LFS_O_CREAT | LFS_O_APPEND) => 0;
    uint8_t buffer[1024];
    strcpy((char*)buffer, "kittycatcat");
    size_t size = strlen((char*)buffer);
    lfs_file_write(&lfs, &file, buffer, size) => size;

    // underflow with LFS_SEEK_CUR, should error
    lfs_file_seek(&lfs, &file, -(size+10), LFS_SEEK_CUR) => LFS_ERR_INVAL;
    lfs_file_seek(&lfs, &file, -LFS_FILE_MAX, LFS_SEEK_CUR) => LFS_ERR_INVAL;
    lfs_file_seek(&lfs, &file, -(size+LFS_FILE_MAX), LFS_SEEK_CUR)
            => LFS_ERR_INVAL;

    // underflow with LFS_SEEK_END, should error
    lfs_file_seek(&lfs, &file, -(size+10), LFS_SEEK_END) => LFS_ERR_INVAL;
    lfs_file_seek(&lfs, &file, -LFS_FILE_MAX, LFS_SEEK_END) => LFS_ERR_INVAL;
    lfs_file_seek(&lfs, &file, -(size+LFS_FILE_MAX), LFS_SEEK_END)
            => LFS_ERR_INVAL;

    // file pointer should not have changed
    lfs_file_tell(&lfs, &file) => size;

    lfs_file_close(&lfs, &file) => 0;
    lfs_unmount(&lfs) => 0;
'''

[cases.test_seek_overflow]
code = '''
    lfs_t lfs;
    lfs_format(&lfs, cfg) => 0;
    lfs_mount(&lfs, cfg) => 0;
    lfs_file_t file;
    lfs_file_open(&lfs, &file, "kitty",
            LFS_O_WRONLY | LFS_O_CREAT | LFS_O_APPEND) => 0;
    uint8_t buffer[1024];
    strcpy((char*)buffer, "kittycatcat");
    size_t size = strlen((char*)buffer);
    lfs_file_write(&lfs, &file, buffer, size) => size;

    // seek to LFS_FILE_MAX
    lfs_file_seek(&lfs, &file, LFS_FILE_MAX, LFS_SEEK_SET) => LFS_FILE_MAX;

    // overflow with LFS_SEEK_CUR, should error
    lfs_file_seek(&lfs, &file, +10, LFS_SEEK_CUR) => LFS_ERR_INVAL;
    lfs_file_seek(&lfs, &file, +LFS_FILE_MAX, LFS_SEEK_CUR) => LFS_ERR_INVAL;

    // LFS_SEEK_SET/END don't care about the current file position, but we can
    // still overflow with a large offset

    // overflow with LFS_SEEK_SET, should error
    lfs_file_seek(&lfs, &file,
            +((uint32_t)LFS_FILE_MAX+10),
            LFS_SEEK_SET) => LFS_ERR_INVAL;
    lfs_file_seek(&lfs, &file,
            +((uint32_t)LFS_FILE_MAX+(uint32_t)LFS_FILE_MAX),
            LFS_SEEK_SET) => LFS_ERR_INVAL;

    // overflow with LFS_SEEK_END, should error
    lfs_file_seek(&lfs, &file, +(LFS_FILE_MAX-size+10), LFS_SEEK_END)
            => LFS_ERR_INVAL;
    lfs_file_seek(&lfs, &file, +(LFS_FILE_MAX-size+LFS_FILE_MAX), LFS_SEEK_END)
            => LFS_ERR_INVAL;

    // file pointer should not have changed
    lfs_file_tell(&lfs, &file) => LFS_FILE_MAX;

    lfs_file_close(&lfs, &file) => 0;
    lfs_unmount(&lfs) => 0;
>>>>>>> 2fcecc88
'''<|MERGE_RESOLUTION|>--- conflicted
+++ resolved
@@ -402,12 +402,8 @@
         lfs2_file_read(&lfs2, &file, buffer, size) => size;
         assert(memcmp(buffer, "doggodogdog", size) == 0);
     }
-<<<<<<< HEAD
-    lfs2_file_close(&lfs2, &file) => 0;
-    lfs2_unmount(&lfs2) => 0;
-=======
-    lfs_file_close(&lfs, &file) => 0;
-    lfs_unmount(&lfs) => 0;
+    lfs2_file_close(&lfs2, &file) => 0;
+    lfs2_unmount(&lfs2) => 0;
 '''
 
 
@@ -418,103 +414,102 @@
 
 [cases.test_seek_filemax]
 code = '''
-    lfs_t lfs;
-    lfs_format(&lfs, cfg) => 0;
-    lfs_mount(&lfs, cfg) => 0;
-    lfs_file_t file;
-    lfs_file_open(&lfs, &file, "kitty",
-            LFS_O_WRONLY | LFS_O_CREAT | LFS_O_APPEND) => 0;
+    lfs2_t lfs2;
+    lfs2_format(&lfs2, cfg) => 0;
+    lfs2_mount(&lfs2, cfg) => 0;
+    lfs2_file_t file;
+    lfs2_file_open(&lfs2, &file, "kitty",
+            LFS2_O_WRONLY | LFS2_O_CREAT | LFS2_O_APPEND) => 0;
     uint8_t buffer[1024];
     strcpy((char*)buffer, "kittycatcat");
     size_t size = strlen((char*)buffer);
-    lfs_file_write(&lfs, &file, buffer, size) => size;
-
-    // seek with LFS_SEEK_SET
-    lfs_file_seek(&lfs, &file, LFS_FILE_MAX, LFS_SEEK_SET) => LFS_FILE_MAX;
-
-    // seek with LFS_SEEK_CUR
-    lfs_file_seek(&lfs, &file, 0, LFS_SEEK_CUR) => LFS_FILE_MAX;
+    lfs2_file_write(&lfs2, &file, buffer, size) => size;
+
+    // seek with LFS2_SEEK_SET
+    lfs2_file_seek(&lfs2, &file, LFS2_FILE_MAX, LFS2_SEEK_SET) => LFS2_FILE_MAX;
+
+    // seek with LFS2_SEEK_CUR
+    lfs2_file_seek(&lfs2, &file, 0, LFS2_SEEK_CUR) => LFS2_FILE_MAX;
 
     // the file hasn't changed size, so seek end takes us back to the offset=0
-    lfs_file_seek(&lfs, &file, +10, LFS_SEEK_END) => size+10;
-
-    lfs_file_close(&lfs, &file) => 0;
-    lfs_unmount(&lfs) => 0;
+    lfs2_file_seek(&lfs2, &file, +10, LFS2_SEEK_END) => size+10;
+
+    lfs2_file_close(&lfs2, &file) => 0;
+    lfs2_unmount(&lfs2) => 0;
 '''
 
 [cases.test_seek_underflow]
 code = '''
-    lfs_t lfs;
-    lfs_format(&lfs, cfg) => 0;
-    lfs_mount(&lfs, cfg) => 0;
-    lfs_file_t file;
-    lfs_file_open(&lfs, &file, "kitty",
-            LFS_O_WRONLY | LFS_O_CREAT | LFS_O_APPEND) => 0;
+    lfs2_t lfs2;
+    lfs2_format(&lfs2, cfg) => 0;
+    lfs2_mount(&lfs2, cfg) => 0;
+    lfs2_file_t file;
+    lfs2_file_open(&lfs2, &file, "kitty",
+            LFS2_O_WRONLY | LFS2_O_CREAT | LFS2_O_APPEND) => 0;
     uint8_t buffer[1024];
     strcpy((char*)buffer, "kittycatcat");
     size_t size = strlen((char*)buffer);
-    lfs_file_write(&lfs, &file, buffer, size) => size;
-
-    // underflow with LFS_SEEK_CUR, should error
-    lfs_file_seek(&lfs, &file, -(size+10), LFS_SEEK_CUR) => LFS_ERR_INVAL;
-    lfs_file_seek(&lfs, &file, -LFS_FILE_MAX, LFS_SEEK_CUR) => LFS_ERR_INVAL;
-    lfs_file_seek(&lfs, &file, -(size+LFS_FILE_MAX), LFS_SEEK_CUR)
-            => LFS_ERR_INVAL;
-
-    // underflow with LFS_SEEK_END, should error
-    lfs_file_seek(&lfs, &file, -(size+10), LFS_SEEK_END) => LFS_ERR_INVAL;
-    lfs_file_seek(&lfs, &file, -LFS_FILE_MAX, LFS_SEEK_END) => LFS_ERR_INVAL;
-    lfs_file_seek(&lfs, &file, -(size+LFS_FILE_MAX), LFS_SEEK_END)
-            => LFS_ERR_INVAL;
+    lfs2_file_write(&lfs2, &file, buffer, size) => size;
+
+    // underflow with LFS2_SEEK_CUR, should error
+    lfs2_file_seek(&lfs2, &file, -(size+10), LFS2_SEEK_CUR) => LFS2_ERR_INVAL;
+    lfs2_file_seek(&lfs2, &file, -LFS2_FILE_MAX, LFS2_SEEK_CUR) => LFS2_ERR_INVAL;
+    lfs2_file_seek(&lfs2, &file, -(size+LFS2_FILE_MAX), LFS2_SEEK_CUR)
+            => LFS2_ERR_INVAL;
+
+    // underflow with LFS2_SEEK_END, should error
+    lfs2_file_seek(&lfs2, &file, -(size+10), LFS2_SEEK_END) => LFS2_ERR_INVAL;
+    lfs2_file_seek(&lfs2, &file, -LFS2_FILE_MAX, LFS2_SEEK_END) => LFS2_ERR_INVAL;
+    lfs2_file_seek(&lfs2, &file, -(size+LFS2_FILE_MAX), LFS2_SEEK_END)
+            => LFS2_ERR_INVAL;
 
     // file pointer should not have changed
-    lfs_file_tell(&lfs, &file) => size;
-
-    lfs_file_close(&lfs, &file) => 0;
-    lfs_unmount(&lfs) => 0;
+    lfs2_file_tell(&lfs2, &file) => size;
+
+    lfs2_file_close(&lfs2, &file) => 0;
+    lfs2_unmount(&lfs2) => 0;
 '''
 
 [cases.test_seek_overflow]
 code = '''
-    lfs_t lfs;
-    lfs_format(&lfs, cfg) => 0;
-    lfs_mount(&lfs, cfg) => 0;
-    lfs_file_t file;
-    lfs_file_open(&lfs, &file, "kitty",
-            LFS_O_WRONLY | LFS_O_CREAT | LFS_O_APPEND) => 0;
+    lfs2_t lfs2;
+    lfs2_format(&lfs2, cfg) => 0;
+    lfs2_mount(&lfs2, cfg) => 0;
+    lfs2_file_t file;
+    lfs2_file_open(&lfs2, &file, "kitty",
+            LFS2_O_WRONLY | LFS2_O_CREAT | LFS2_O_APPEND) => 0;
     uint8_t buffer[1024];
     strcpy((char*)buffer, "kittycatcat");
     size_t size = strlen((char*)buffer);
-    lfs_file_write(&lfs, &file, buffer, size) => size;
-
-    // seek to LFS_FILE_MAX
-    lfs_file_seek(&lfs, &file, LFS_FILE_MAX, LFS_SEEK_SET) => LFS_FILE_MAX;
-
-    // overflow with LFS_SEEK_CUR, should error
-    lfs_file_seek(&lfs, &file, +10, LFS_SEEK_CUR) => LFS_ERR_INVAL;
-    lfs_file_seek(&lfs, &file, +LFS_FILE_MAX, LFS_SEEK_CUR) => LFS_ERR_INVAL;
-
-    // LFS_SEEK_SET/END don't care about the current file position, but we can
+    lfs2_file_write(&lfs2, &file, buffer, size) => size;
+
+    // seek to LFS2_FILE_MAX
+    lfs2_file_seek(&lfs2, &file, LFS2_FILE_MAX, LFS2_SEEK_SET) => LFS2_FILE_MAX;
+
+    // overflow with LFS2_SEEK_CUR, should error
+    lfs2_file_seek(&lfs2, &file, +10, LFS2_SEEK_CUR) => LFS2_ERR_INVAL;
+    lfs2_file_seek(&lfs2, &file, +LFS2_FILE_MAX, LFS2_SEEK_CUR) => LFS2_ERR_INVAL;
+
+    // LFS2_SEEK_SET/END don't care about the current file position, but we can
     // still overflow with a large offset
 
-    // overflow with LFS_SEEK_SET, should error
-    lfs_file_seek(&lfs, &file,
-            +((uint32_t)LFS_FILE_MAX+10),
-            LFS_SEEK_SET) => LFS_ERR_INVAL;
-    lfs_file_seek(&lfs, &file,
-            +((uint32_t)LFS_FILE_MAX+(uint32_t)LFS_FILE_MAX),
-            LFS_SEEK_SET) => LFS_ERR_INVAL;
-
-    // overflow with LFS_SEEK_END, should error
-    lfs_file_seek(&lfs, &file, +(LFS_FILE_MAX-size+10), LFS_SEEK_END)
-            => LFS_ERR_INVAL;
-    lfs_file_seek(&lfs, &file, +(LFS_FILE_MAX-size+LFS_FILE_MAX), LFS_SEEK_END)
-            => LFS_ERR_INVAL;
+    // overflow with LFS2_SEEK_SET, should error
+    lfs2_file_seek(&lfs2, &file,
+            +((uint32_t)LFS2_FILE_MAX+10),
+            LFS2_SEEK_SET) => LFS2_ERR_INVAL;
+    lfs2_file_seek(&lfs2, &file,
+            +((uint32_t)LFS2_FILE_MAX+(uint32_t)LFS2_FILE_MAX),
+            LFS2_SEEK_SET) => LFS2_ERR_INVAL;
+
+    // overflow with LFS2_SEEK_END, should error
+    lfs2_file_seek(&lfs2, &file, +(LFS2_FILE_MAX-size+10), LFS2_SEEK_END)
+            => LFS2_ERR_INVAL;
+    lfs2_file_seek(&lfs2, &file, +(LFS2_FILE_MAX-size+LFS2_FILE_MAX), LFS2_SEEK_END)
+            => LFS2_ERR_INVAL;
 
     // file pointer should not have changed
-    lfs_file_tell(&lfs, &file) => LFS_FILE_MAX;
-
-    lfs_file_close(&lfs, &file) => 0;
-    lfs_unmount(&lfs) => 0;
->>>>>>> 2fcecc88
+    lfs2_file_tell(&lfs2, &file) => LFS2_FILE_MAX;
+
+    lfs2_file_close(&lfs2, &file) => 0;
+    lfs2_unmount(&lfs2) => 0;
 '''