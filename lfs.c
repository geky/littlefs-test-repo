--- conflicted
+++ resolved
@@ -2303,16 +2303,14 @@
 int lfs_file_opencfg(lfs_t *lfs, lfs_file_t *file,
         const char *path, int flags,
         const struct lfs_file_config *cfg) {
-<<<<<<< HEAD
     LFS_TRACE("lfs_file_opencfg(%p, %p, \"%s\", %x, %p {"
                  ".buffer=%p, .attrs=%p, .attr_count=%"PRIu32"})",
             (void*)lfs, (void*)file, path, flags,
             (void*)cfg, cfg->buffer, (void*)cfg->attrs, cfg->attr_count);
-=======
+
     // do not allow open for already opened file
     LFS_ASSERT(0 == (file->flags & LFS_F_OPENED));
 
->>>>>>> 74fe46de
     // deorphan if we haven't yet, needed at most once after poweron
     if ((flags & 3) != LFS_O_RDONLY) {
         int err = lfs_fs_forceconsistency(lfs);
@@ -2469,12 +2467,9 @@
 }
 
 int lfs_file_close(lfs_t *lfs, lfs_file_t *file) {
-<<<<<<< HEAD
     LFS_TRACE("lfs_file_close(%p, %p)", (void*)lfs, (void*)file);
-=======
     LFS_ASSERT(file->flags & LFS_F_OPENED);
 
->>>>>>> 74fe46de
     int err = lfs_file_sync(lfs, file);
 
     // remove from list of mdirs
@@ -2490,12 +2485,8 @@
         lfs_free(file->cache.buffer);
     }
 
-<<<<<<< HEAD
+    file->flags &= ~LFS_F_OPENED;
     LFS_TRACE("lfs_file_close -> %d", err);
-=======
-    file->flags &= ~LFS_F_OPENED;
-
->>>>>>> 74fe46de
     return err;
 }
 
@@ -2663,12 +2654,9 @@
 }
 
 int lfs_file_sync(lfs_t *lfs, lfs_file_t *file) {
-<<<<<<< HEAD
     LFS_TRACE("lfs_file_sync(%p, %p)", (void*)lfs, (void*)file);
-=======
     LFS_ASSERT(file->flags & LFS_F_OPENED);
 
->>>>>>> 74fe46de
     while (true) {
         int err = lfs_file_flush(lfs, file);
         if (err) {
@@ -2735,18 +2723,11 @@
         void *buffer, lfs_size_t size) {
     LFS_TRACE("lfs_file_read(%p, %p, %p, %"PRIu32")",
             (void*)lfs, (void*)file, buffer, size);
+    LFS_ASSERT(file->flags & LFS_F_OPENED);
+    LFS_ASSERT((file->flags & 3) != LFS_O_WRONLY);
+
     uint8_t *data = buffer;
     lfs_size_t nsize = size;
-
-<<<<<<< HEAD
-    if ((file->flags & 3) == LFS_O_WRONLY) {
-        LFS_TRACE("lfs_file_read -> %"PRId32, LFS_ERR_BADF);
-        return LFS_ERR_BADF;
-    }
-=======
-    LFS_ASSERT(file->flags & LFS_F_OPENED);
-    LFS_ASSERT((file->flags & 3) != LFS_O_WRONLY);
->>>>>>> 74fe46de
 
     if (file->flags & LFS_F_WRITING) {
         // flush out any writes
@@ -2822,18 +2803,11 @@
         const void *buffer, lfs_size_t size) {
     LFS_TRACE("lfs_file_write(%p, %p, %p, %"PRIu32")",
             (void*)lfs, (void*)file, buffer, size);
+    LFS_ASSERT(file->flags & LFS_F_OPENED);
+    LFS_ASSERT((file->flags & 3) != LFS_O_RDONLY);
+
     const uint8_t *data = buffer;
     lfs_size_t nsize = size;
-
-<<<<<<< HEAD
-    if ((file->flags & 3) == LFS_O_RDONLY) {
-        LFS_TRACE("lfs_file_write -> %"PRId32, LFS_ERR_BADF);
-        return LFS_ERR_BADF;
-    }
-=======
-    LFS_ASSERT(file->flags & LFS_F_OPENED);
-    LFS_ASSERT((file->flags & 3) != LFS_O_RDONLY);
->>>>>>> 74fe46de
 
     if (file->flags & LFS_F_READING) {
         // drop any reads
@@ -2958,13 +2932,10 @@
 
 lfs_soff_t lfs_file_seek(lfs_t *lfs, lfs_file_t *file,
         lfs_soff_t off, int whence) {
-<<<<<<< HEAD
     LFS_TRACE("lfs_file_seek(%p, %p, %"PRId32", %d)",
             (void*)lfs, (void*)file, off, whence);
-=======
     LFS_ASSERT(file->flags & LFS_F_OPENED);
 
->>>>>>> 74fe46de
     // write out everything beforehand, may be noop if rdonly
     int err = lfs_file_flush(lfs, file);
     if (err) {
@@ -2995,17 +2966,10 @@
 }
 
 int lfs_file_truncate(lfs_t *lfs, lfs_file_t *file, lfs_off_t size) {
-<<<<<<< HEAD
     LFS_TRACE("lfs_file_truncate(%p, %p, %"PRIu32")",
             (void*)lfs, (void*)file, size);
-    if ((file->flags & 3) == LFS_O_RDONLY) {
-        LFS_TRACE("lfs_file_truncate -> %d", LFS_ERR_BADF);
-        return LFS_ERR_BADF;
-    }
-=======
     LFS_ASSERT(file->flags & LFS_F_OPENED);
     LFS_ASSERT((file->flags & 3) != LFS_O_RDONLY);
->>>>>>> 74fe46de
 
     if (size > LFS_FILE_MAX) {
         LFS_TRACE("lfs_file_truncate -> %d", LFS_ERR_INVAL);
@@ -3068,12 +3032,9 @@
 
 lfs_soff_t lfs_file_tell(lfs_t *lfs, lfs_file_t *file) {
     LFS_TRACE("lfs_file_tell(%p, %p)", (void*)lfs, (void*)file);
+    LFS_ASSERT(file->flags & LFS_F_OPENED);
     (void)lfs;
-<<<<<<< HEAD
     LFS_TRACE("lfs_file_tell -> %"PRId32, file->pos);
-=======
-    LFS_ASSERT(file->flags & LFS_F_OPENED);
->>>>>>> 74fe46de
     return file->pos;
 }
 
@@ -3091,8 +3052,8 @@
 
 lfs_soff_t lfs_file_size(lfs_t *lfs, lfs_file_t *file) {
     LFS_TRACE("lfs_file_size(%p, %p)", (void*)lfs, (void*)file);
+    LFS_ASSERT(file->flags & LFS_F_OPENED);
     (void)lfs;
-    LFS_ASSERT(file->flags & LFS_F_OPENED);
     if (file->flags & LFS_F_WRITING) {
         LFS_TRACE("lfs_file_size -> %"PRId32,
                 lfs_max(file->pos, file->ctz.size));
