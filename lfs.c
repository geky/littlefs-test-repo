/*
 * The little filesystem
 *
 * Copyright (c) 2017, Arm Limited. All rights reserved.
 * SPDX-License-Identifier: BSD-3-Clause
 */
#include "lfs.h"
#include "lfs_util.h"

#define LFS_BLOCK_NULL ((lfs_block_t)-1)
#define LFS_BLOCK_INLINE ((lfs_block_t)-2)

/// Caching block device operations ///
static inline void lfs_cache_drop(lfs_t *lfs, lfs_cache_t *rcache) {
    // do not zero, cheaper if cache is readonly or only going to be
    // written with identical data (during relocates)
    (void)lfs;
    rcache->block = LFS_BLOCK_NULL;
}

static inline void lfs_cache_zero(lfs_t *lfs, lfs_cache_t *pcache) {
    // zero to avoid information leak
    memset(pcache->buffer, 0xff, lfs->cfg->cache_size);
    pcache->block = LFS_BLOCK_NULL;
}

static int lfs_bd_read(lfs_t *lfs,
        const lfs_cache_t *pcache, lfs_cache_t *rcache, lfs_size_t hint,
        lfs_block_t block, lfs_off_t off,
        void *buffer, lfs_size_t size) {
    uint8_t *data = buffer;
    if (block >= lfs->cfg->block_count ||
            off+size > lfs->cfg->block_size) {
        return LFS_ERR_CORRUPT;
    }

    while (size > 0) {
        lfs_size_t diff = size;

        if (pcache && block == pcache->block &&
                off < pcache->off + pcache->size) {
            if (off >= pcache->off) {
                // is already in pcache?
                diff = lfs_min(diff, pcache->size - (off-pcache->off));
                memcpy(data, &pcache->buffer[off-pcache->off], diff);

                data += diff;
                off += diff;
                size -= diff;
                continue;
            }

            // pcache takes priority
            diff = lfs_min(diff, pcache->off-off);
        }

        if (block == rcache->block &&
                off < rcache->off + rcache->size) {
            if (off >= rcache->off) {
                // is already in rcache?
                diff = lfs_min(diff, rcache->size - (off-rcache->off));
                memcpy(data, &rcache->buffer[off-rcache->off], diff);

                data += diff;
                off += diff;
                size -= diff;
                continue;
            }

            // rcache takes priority
            diff = lfs_min(diff, rcache->off-off);
        }

        if (size >= hint && off % lfs->cfg->read_size == 0 &&
                size >= lfs->cfg->read_size) {
            // bypass cache?
            diff = lfs_aligndown(diff, lfs->cfg->read_size);
            int err = lfs->cfg->read(lfs->cfg, block, off, data, diff);
            if (err) {
                return err;
            }

            data += diff;
            off += diff;
            size -= diff;
            continue;
        }

        // load to cache, first condition can no longer fail
        LFS_ASSERT(block < lfs->cfg->block_count);
        rcache->block = block;
        rcache->off = lfs_aligndown(off, lfs->cfg->read_size);
        rcache->size = lfs_min(
                lfs_min(
                    lfs_alignup(off+hint, lfs->cfg->read_size),
                    lfs->cfg->block_size)
                - rcache->off,
                lfs->cfg->cache_size);
        int err = lfs->cfg->read(lfs->cfg, rcache->block,
                rcache->off, rcache->buffer, rcache->size);
        LFS_ASSERT(err <= 0);
        if (err) {
            return err;
        }
    }

    return 0;
}

enum {
    LFS_CMP_EQ = 0,
    LFS_CMP_LT = 1,
    LFS_CMP_GT = 2,
};

static int lfs_bd_cmp(lfs_t *lfs,
        const lfs_cache_t *pcache, lfs_cache_t *rcache, lfs_size_t hint,
        lfs_block_t block, lfs_off_t off,
        const void *buffer, lfs_size_t size) {
    const uint8_t *data = buffer;
    lfs_size_t diff = 0;

    for (lfs_off_t i = 0; i < size; i += diff) {
        uint8_t dat[8];

        diff = lfs_min(size-i, sizeof(dat));
        int res = lfs_bd_read(lfs,
                pcache, rcache, hint-i,
                block, off+i, &dat, diff);
        if (res) {
            return res;
        }

        res = memcmp(dat, data + i, diff);
        if (res) {
            return res < 0 ? LFS_CMP_LT : LFS_CMP_GT;
        }
    }

    return LFS_CMP_EQ;
}

#ifndef LFS_READONLY
static int lfs_bd_flush(lfs_t *lfs,
        lfs_cache_t *pcache, lfs_cache_t *rcache, bool validate) {
    if (pcache->block != LFS_BLOCK_NULL && pcache->block != LFS_BLOCK_INLINE) {
        LFS_ASSERT(pcache->block < lfs->cfg->block_count);
        lfs_size_t diff = lfs_alignup(pcache->size, lfs->cfg->prog_size);
        int err = lfs->cfg->prog(lfs->cfg, pcache->block,
                pcache->off, pcache->buffer, diff);
        LFS_ASSERT(err <= 0);
        if (err) {
            return err;
        }

        if (validate) {
            // check data on disk
            lfs_cache_drop(lfs, rcache);
            int res = lfs_bd_cmp(lfs,
                    NULL, rcache, diff,
                    pcache->block, pcache->off, pcache->buffer, diff);
            if (res < 0) {
                return res;
            }

            if (res != LFS_CMP_EQ) {
                return LFS_ERR_CORRUPT;
            }
        }

        lfs_cache_zero(lfs, pcache);
    }

    return 0;
}
#endif

#ifndef LFS_READONLY
static int lfs_bd_sync(lfs_t *lfs,
        lfs_cache_t *pcache, lfs_cache_t *rcache, bool validate) {
    lfs_cache_drop(lfs, rcache);

    int err = lfs_bd_flush(lfs, pcache, rcache, validate);
    if (err) {
        return err;
    }

    err = lfs->cfg->sync(lfs->cfg);
    LFS_ASSERT(err <= 0);
    return err;
}
#endif

#ifndef LFS_READONLY
static int lfs_bd_prog(lfs_t *lfs,
        lfs_cache_t *pcache, lfs_cache_t *rcache, bool validate,
        lfs_block_t block, lfs_off_t off,
        const void *buffer, lfs_size_t size) {
    const uint8_t *data = buffer;
    LFS_ASSERT(block == LFS_BLOCK_INLINE || block < lfs->cfg->block_count);
    LFS_ASSERT(off + size <= lfs->cfg->block_size);

    while (size > 0) {
        if (block == pcache->block &&
                off >= pcache->off &&
                off < pcache->off + lfs->cfg->cache_size) {
            // already fits in pcache?
            lfs_size_t diff = lfs_min(size,
                    lfs->cfg->cache_size - (off-pcache->off));
            memcpy(&pcache->buffer[off-pcache->off], data, diff);

            data += diff;
            off += diff;
            size -= diff;

            pcache->size = lfs_max(pcache->size, off - pcache->off);
            if (pcache->size == lfs->cfg->cache_size) {
                // eagerly flush out pcache if we fill up
                int err = lfs_bd_flush(lfs, pcache, rcache, validate);
                if (err) {
                    return err;
                }
            }

            continue;
        }

        // pcache must have been flushed, either by programming and
        // entire block or manually flushing the pcache
        LFS_ASSERT(pcache->block == LFS_BLOCK_NULL);

        // prepare pcache, first condition can no longer fail
        pcache->block = block;
        pcache->off = lfs_aligndown(off, lfs->cfg->prog_size);
        pcache->size = 0;
    }

    return 0;
}
#endif

#ifndef LFS_READONLY
static int lfs_bd_erase(lfs_t *lfs, lfs_block_t block) {
    LFS_ASSERT(block < lfs->cfg->block_count);
    int err = lfs->cfg->erase(lfs->cfg, block);
    LFS_ASSERT(err <= 0);
    return err;
}
#endif


/// Small type-level utilities ///
// operations on block pairs
static inline void lfs_pair_swap(lfs_block_t pair[2]) {
    lfs_block_t t = pair[0];
    pair[0] = pair[1];
    pair[1] = t;
}

static inline bool lfs_pair_isnull(const lfs_block_t pair[2]) {
    return pair[0] == LFS_BLOCK_NULL || pair[1] == LFS_BLOCK_NULL;
}

static inline int lfs_pair_cmp(
        const lfs_block_t paira[2],
        const lfs_block_t pairb[2]) {
    return !(paira[0] == pairb[0] || paira[1] == pairb[1] ||
             paira[0] == pairb[1] || paira[1] == pairb[0]);
}

static inline bool lfs_pair_sync(
        const lfs_block_t paira[2],
        const lfs_block_t pairb[2]) {
    return (paira[0] == pairb[0] && paira[1] == pairb[1]) ||
           (paira[0] == pairb[1] && paira[1] == pairb[0]);
}

static inline void lfs_pair_fromle32(lfs_block_t pair[2]) {
    pair[0] = lfs_fromle32(pair[0]);
    pair[1] = lfs_fromle32(pair[1]);
}

static inline void lfs_pair_tole32(lfs_block_t pair[2]) {
    pair[0] = lfs_tole32(pair[0]);
    pair[1] = lfs_tole32(pair[1]);
}

// operations on 32-bit entry tags
typedef uint32_t lfs_tag_t;
typedef int32_t lfs_stag_t;

#define LFS_MKTAG(type, id, size) \
    (((lfs_tag_t)(type) << 20) | ((lfs_tag_t)(id) << 10) | (lfs_tag_t)(size))

#define LFS_MKTAG_IF(cond, type, id, size) \
    ((cond) ? LFS_MKTAG(type, id, size) : LFS_MKTAG(LFS_FROM_NOOP, 0, 0))

#define LFS_MKTAG_IF_ELSE(cond, type1, id1, size1, type2, id2, size2) \
    ((cond) ? LFS_MKTAG(type1, id1, size1) : LFS_MKTAG(type2, id2, size2))

static inline bool lfs_tag_isvalid(lfs_tag_t tag) {
    return !(tag & 0x80000000);
}

static inline bool lfs_tag_isdelete(lfs_tag_t tag) {
    return ((int32_t)(tag << 22) >> 22) == -1;
}

static inline uint16_t lfs_tag_type1(lfs_tag_t tag) {
    return (tag & 0x70000000) >> 20;
}

static inline uint16_t lfs_tag_type3(lfs_tag_t tag) {
    return (tag & 0x7ff00000) >> 20;
}

static inline uint8_t lfs_tag_chunk(lfs_tag_t tag) {
    return (tag & 0x0ff00000) >> 20;
}

static inline int8_t lfs_tag_splice(lfs_tag_t tag) {
    return (int8_t)lfs_tag_chunk(tag);
}

static inline uint16_t lfs_tag_id(lfs_tag_t tag) {
    return (tag & 0x000ffc00) >> 10;
}

static inline lfs_size_t lfs_tag_size(lfs_tag_t tag) {
    return tag & 0x000003ff;
}

static inline lfs_size_t lfs_tag_dsize(lfs_tag_t tag) {
    return sizeof(tag) + lfs_tag_size(tag + lfs_tag_isdelete(tag));
}

// operations on attributes in attribute lists
struct lfs_mattr {
    lfs_tag_t tag;
    const void *buffer;
};

struct lfs_diskoff {
    lfs_block_t block;
    lfs_off_t off;
};

#define LFS_MKATTRS(...) \
    (struct lfs_mattr[]){__VA_ARGS__}, \
    sizeof((struct lfs_mattr[]){__VA_ARGS__}) / sizeof(struct lfs_mattr)

// operations on global state
static inline void lfs_gstate_xor(lfs_gstate_t *a, const lfs_gstate_t *b) {
    for (int i = 0; i < 3; i++) {
        ((uint32_t*)a)[i] ^= ((const uint32_t*)b)[i];
    }
}

static inline bool lfs_gstate_iszero(const lfs_gstate_t *a) {
    for (int i = 0; i < 3; i++) {
        if (((uint32_t*)a)[i] != 0) {
            return false;
        }
    }
    return true;
}

static inline bool lfs_gstate_hasorphans(const lfs_gstate_t *a) {
    return lfs_tag_size(a->tag);
}

static inline uint8_t lfs_gstate_getorphans(const lfs_gstate_t *a) {
    return lfs_tag_size(a->tag);
}

static inline bool lfs_gstate_hasmove(const lfs_gstate_t *a) {
    return lfs_tag_type1(a->tag);
}

static inline bool lfs_gstate_hasmovehere(const lfs_gstate_t *a,
        const lfs_block_t *pair) {
    return lfs_tag_type1(a->tag) && lfs_pair_cmp(a->pair, pair) == 0;
}

static inline void lfs_gstate_fromle32(lfs_gstate_t *a) {
    a->tag     = lfs_fromle32(a->tag);
    a->pair[0] = lfs_fromle32(a->pair[0]);
    a->pair[1] = lfs_fromle32(a->pair[1]);
}

static inline void lfs_gstate_tole32(lfs_gstate_t *a) {
    a->tag     = lfs_tole32(a->tag);
    a->pair[0] = lfs_tole32(a->pair[0]);
    a->pair[1] = lfs_tole32(a->pair[1]);
}

// other endianness operations
static void lfs_ctz_fromle32(struct lfs_ctz *ctz) {
    ctz->head = lfs_fromle32(ctz->head);
    ctz->size = lfs_fromle32(ctz->size);
}

#ifndef LFS_READONLY
static void lfs_ctz_tole32(struct lfs_ctz *ctz) {
    ctz->head = lfs_tole32(ctz->head);
    ctz->size = lfs_tole32(ctz->size);
}
#endif

static inline void lfs_superblock_fromle32(lfs_superblock_t *superblock) {
    superblock->version     = lfs_fromle32(superblock->version);
    superblock->block_size  = lfs_fromle32(superblock->block_size);
    superblock->block_count = lfs_fromle32(superblock->block_count);
    superblock->name_max    = lfs_fromle32(superblock->name_max);
    superblock->file_max    = lfs_fromle32(superblock->file_max);
    superblock->attr_max    = lfs_fromle32(superblock->attr_max);
}

static inline void lfs_superblock_tole32(lfs_superblock_t *superblock) {
    superblock->version     = lfs_tole32(superblock->version);
    superblock->block_size  = lfs_tole32(superblock->block_size);
    superblock->block_count = lfs_tole32(superblock->block_count);
    superblock->name_max    = lfs_tole32(superblock->name_max);
    superblock->file_max    = lfs_tole32(superblock->file_max);
    superblock->attr_max    = lfs_tole32(superblock->attr_max);
}

static inline bool lfs_mlist_isopen(struct lfs_mlist *head,
        struct lfs_mlist *node) {
    for (struct lfs_mlist **p = &head; *p; p = &(*p)->next) {
        if (*p == (struct lfs_mlist*)node) {
            return true;
        }
    }

    return false;
}

static inline void lfs_mlist_remove(lfs_t *lfs, struct lfs_mlist *mlist) {
    for (struct lfs_mlist **p = &lfs->mlist; *p; p = &(*p)->next) {
        if (*p == mlist) {
            *p = (*p)->next;
            break;
        }
    }
}

static inline void lfs_mlist_append(lfs_t *lfs, struct lfs_mlist *mlist) {
    mlist->next = lfs->mlist;
    lfs->mlist = mlist;
}


/// Internal operations predeclared here ///
#ifndef LFS_READONLY
static int lfs_dir_commit(lfs_t *lfs, lfs_mdir_t *dir,
        const struct lfs_mattr *attrs, int attrcount);
static int lfs_dir_compact(lfs_t *lfs,
        lfs_mdir_t *dir, const struct lfs_mattr *attrs, int attrcount,
        lfs_mdir_t *source, uint16_t begin, uint16_t end);
static int lfs_dir_rewindraw(lfs_t *lfs, lfs_dir_t *dir);

static lfs_ssize_t lfs_file_readraw(lfs_t *lfs, lfs_file_t *file,
        void *buffer, lfs_size_t size);
static lfs_ssize_t lfs_file_writeraw(lfs_t *lfs, lfs_file_t *file,
        const void *buffer, lfs_size_t size);
static int lfs_file_closeraw(lfs_t *lfs, lfs_file_t *file);
static lfs_soff_t lfs_file_sizeraw(lfs_t *lfs, lfs_file_t *file);
static int lfs_file_syncraw(lfs_t *lfs, lfs_file_t *file);
static int lfs_file_outline(lfs_t *lfs, lfs_file_t *file);
static int lfs_file_flush(lfs_t *lfs, lfs_file_t *file);

static lfs_ssize_t lfs_fs_sizeraw(lfs_t *lfs);
static void lfs_fs_preporphans(lfs_t *lfs, int8_t orphans);
static void lfs_fs_prepmove(lfs_t *lfs,
        uint16_t id, const lfs_block_t pair[2]);
static int lfs_fs_pred(lfs_t *lfs, const lfs_block_t dir[2],
        lfs_mdir_t *pdir);
static lfs_stag_t lfs_fs_parent(lfs_t *lfs, const lfs_block_t dir[2],
        lfs_mdir_t *parent);
static int lfs_fs_relocate(lfs_t *lfs,
        const lfs_block_t oldpair[2], lfs_block_t newpair[2]);
#endif
int lfs_fs_traverseraw(lfs_t *lfs,
        int (*cb)(void *data, lfs_block_t block), void *data,
        bool includeorphans);
#ifndef LFS_READONLY
static int lfs_fs_forceconsistency(lfs_t *lfs);
<<<<<<< HEAD
#endif
=======

>>>>>>> a99a93fb
static int lfs_deinit(lfs_t *lfs);
static int lfs_unmountraw(lfs_t *lfs);

#ifdef LFS_MIGRATE
static int lfs1_traverse(lfs_t *lfs,
        int (*cb)(void*, lfs_block_t), void *data);
#endif


/// Block allocator ///
#ifndef LFS_READONLY
static int lfs_alloc_lookahead(void *p, lfs_block_t block) {
    lfs_t *lfs = (lfs_t*)p;
    lfs_block_t off = ((block - lfs->free.off)
            + lfs->cfg->block_count) % lfs->cfg->block_count;

    if (off < lfs->free.size) {
        lfs->free.buffer[off / 32] |= 1U << (off % 32);
    }

    return 0;
}
#endif

// indicate allocated blocks have been committed into the filesystem, this
// is to prevent blocks from being garbage collected in the middle of a
// commit operation
static void lfs_alloc_ack(lfs_t *lfs) {
    lfs->free.ack = lfs->cfg->block_count;
}

// drop the lookahead buffer, this is done during mounting and failed
// traversals in order to avoid invalid lookahead state
static void lfs_alloc_drop(lfs_t *lfs) {
    lfs->free.size = 0;
    lfs->free.i = 0;
    lfs_alloc_ack(lfs);
}

#ifndef LFS_READONLY
static int lfs_alloc(lfs_t *lfs, lfs_block_t *block) {
    while (true) {
        while (lfs->free.i != lfs->free.size) {
            lfs_block_t off = lfs->free.i;
            lfs->free.i += 1;
            lfs->free.ack -= 1;

            if (!(lfs->free.buffer[off / 32] & (1U << (off % 32)))) {
                // found a free block
                *block = (lfs->free.off + off) % lfs->cfg->block_count;

                // eagerly find next off so an alloc ack can
                // discredit old lookahead blocks
                while (lfs->free.i != lfs->free.size &&
                        (lfs->free.buffer[lfs->free.i / 32]
                            & (1U << (lfs->free.i % 32)))) {
                    lfs->free.i += 1;
                    lfs->free.ack -= 1;
                }

                return 0;
            }
        }

        // check if we have looked at all blocks since last ack
        if (lfs->free.ack == 0) {
            LFS_ERROR("No more free space %"PRIu32,
                    lfs->free.i + lfs->free.off);
            return LFS_ERR_NOSPC;
        }

        lfs->free.off = (lfs->free.off + lfs->free.size)
                % lfs->cfg->block_count;
        lfs->free.size = lfs_min(8*lfs->cfg->lookahead_size, lfs->free.ack);
        lfs->free.i = 0;

        // find mask of free blocks from tree
        memset(lfs->free.buffer, 0, lfs->cfg->lookahead_size);
        int err = lfs_fs_traverseraw(lfs, lfs_alloc_lookahead, lfs, true);
        if (err) {
            lfs_alloc_drop(lfs);
            return err;
        }
    }
}
#endif

/// Metadata pair and directory operations ///
static lfs_stag_t lfs_dir_getslice(lfs_t *lfs, const lfs_mdir_t *dir,
        lfs_tag_t gmask, lfs_tag_t gtag,
        lfs_off_t goff, void *gbuffer, lfs_size_t gsize) {
    lfs_off_t off = dir->off;
    lfs_tag_t ntag = dir->etag;
    lfs_stag_t gdiff = 0;

    if (lfs_gstate_hasmovehere(&lfs->gdisk, dir->pair) &&
            lfs_tag_id(gmask) != 0 &&
            lfs_tag_id(lfs->gdisk.tag) <= lfs_tag_id(gtag)) {
        // synthetic moves
        gdiff -= LFS_MKTAG(0, 1, 0);
    }

    // iterate over dir block backwards (for faster lookups)
    while (off >= sizeof(lfs_tag_t) + lfs_tag_dsize(ntag)) {
        off -= lfs_tag_dsize(ntag);
        lfs_tag_t tag = ntag;
        int err = lfs_bd_read(lfs,
                NULL, &lfs->rcache, sizeof(ntag),
                dir->pair[0], off, &ntag, sizeof(ntag));
        if (err) {
            return err;
        }

        ntag = (lfs_frombe32(ntag) ^ tag) & 0x7fffffff;

        if (lfs_tag_id(gmask) != 0 &&
                lfs_tag_type1(tag) == LFS_TYPE_SPLICE &&
                lfs_tag_id(tag) <= lfs_tag_id(gtag - gdiff)) {
            if (tag == (LFS_MKTAG(LFS_TYPE_CREATE, 0, 0) |
                    (LFS_MKTAG(0, 0x3ff, 0) & (gtag - gdiff)))) {
                // found where we were created
                return LFS_ERR_NOENT;
            }

            // move around splices
            gdiff += LFS_MKTAG(0, lfs_tag_splice(tag), 0);
        }

        if ((gmask & tag) == (gmask & (gtag - gdiff))) {
            if (lfs_tag_isdelete(tag)) {
                return LFS_ERR_NOENT;
            }

            lfs_size_t diff = lfs_min(lfs_tag_size(tag), gsize);
            err = lfs_bd_read(lfs,
                    NULL, &lfs->rcache, diff,
                    dir->pair[0], off+sizeof(tag)+goff, gbuffer, diff);
            if (err) {
                return err;
            }

            memset((uint8_t*)gbuffer + diff, 0, gsize - diff);

            return tag + gdiff;
        }
    }

    return LFS_ERR_NOENT;
}

static lfs_stag_t lfs_dir_get(lfs_t *lfs, const lfs_mdir_t *dir,
        lfs_tag_t gmask, lfs_tag_t gtag, void *buffer) {
    return lfs_dir_getslice(lfs, dir,
            gmask, gtag,
            0, buffer, lfs_tag_size(gtag));
}

static int lfs_dir_getread(lfs_t *lfs, const lfs_mdir_t *dir,
        const lfs_cache_t *pcache, lfs_cache_t *rcache, lfs_size_t hint,
        lfs_tag_t gmask, lfs_tag_t gtag,
        lfs_off_t off, void *buffer, lfs_size_t size) {
    uint8_t *data = buffer;
    if (off+size > lfs->cfg->block_size) {
        return LFS_ERR_CORRUPT;
    }

    while (size > 0) {
        lfs_size_t diff = size;

        if (pcache && pcache->block == LFS_BLOCK_INLINE &&
                off < pcache->off + pcache->size) {
            if (off >= pcache->off) {
                // is already in pcache?
                diff = lfs_min(diff, pcache->size - (off-pcache->off));
                memcpy(data, &pcache->buffer[off-pcache->off], diff);

                data += diff;
                off += diff;
                size -= diff;
                continue;
            }

            // pcache takes priority
            diff = lfs_min(diff, pcache->off-off);
        }

        if (rcache->block == LFS_BLOCK_INLINE &&
                off < rcache->off + rcache->size) {
            if (off >= rcache->off) {
                // is already in rcache?
                diff = lfs_min(diff, rcache->size - (off-rcache->off));
                memcpy(data, &rcache->buffer[off-rcache->off], diff);

                data += diff;
                off += diff;
                size -= diff;
                continue;
            }

            // rcache takes priority
            diff = lfs_min(diff, rcache->off-off);
        }

        // load to cache, first condition can no longer fail
        rcache->block = LFS_BLOCK_INLINE;
        rcache->off = lfs_aligndown(off, lfs->cfg->read_size);
        rcache->size = lfs_min(lfs_alignup(off+hint, lfs->cfg->read_size),
                lfs->cfg->cache_size);
        int err = lfs_dir_getslice(lfs, dir, gmask, gtag,
                rcache->off, rcache->buffer, rcache->size);
        if (err < 0) {
            return err;
        }
    }

    return 0;
}

#ifndef LFS_READONLY
static int lfs_dir_traverse_filter(void *p,
        lfs_tag_t tag, const void *buffer) {
    lfs_tag_t *filtertag = p;
    (void)buffer;

    // which mask depends on unique bit in tag structure
    uint32_t mask = (tag & LFS_MKTAG(0x100, 0, 0))
            ? LFS_MKTAG(0x7ff, 0x3ff, 0)
            : LFS_MKTAG(0x700, 0x3ff, 0);

    // check for redundancy
    if ((mask & tag) == (mask & *filtertag) ||
            lfs_tag_isdelete(*filtertag) ||
            (LFS_MKTAG(0x7ff, 0x3ff, 0) & tag) == (
                LFS_MKTAG(LFS_TYPE_DELETE, 0, 0) |
                    (LFS_MKTAG(0, 0x3ff, 0) & *filtertag))) {
        return true;
    }

    // check if we need to adjust for created/deleted tags
    if (lfs_tag_type1(tag) == LFS_TYPE_SPLICE &&
            lfs_tag_id(tag) <= lfs_tag_id(*filtertag)) {
        *filtertag += LFS_MKTAG(0, lfs_tag_splice(tag), 0);
    }

    return false;
}
#endif

#ifndef LFS_READONLY
static int lfs_dir_traverse(lfs_t *lfs,
        const lfs_mdir_t *dir, lfs_off_t off, lfs_tag_t ptag,
        const struct lfs_mattr *attrs, int attrcount,
        lfs_tag_t tmask, lfs_tag_t ttag,
        uint16_t begin, uint16_t end, int16_t diff,
        int (*cb)(void *data, lfs_tag_t tag, const void *buffer), void *data) {
    // iterate over directory and attrs
    while (true) {
        lfs_tag_t tag;
        const void *buffer;
        struct lfs_diskoff disk;
        if (off+lfs_tag_dsize(ptag) < dir->off) {
            off += lfs_tag_dsize(ptag);
            int err = lfs_bd_read(lfs,
                    NULL, &lfs->rcache, sizeof(tag),
                    dir->pair[0], off, &tag, sizeof(tag));
            if (err) {
                return err;
            }

            tag = (lfs_frombe32(tag) ^ ptag) | 0x80000000;
            disk.block = dir->pair[0];
            disk.off = off+sizeof(lfs_tag_t);
            buffer = &disk;
            ptag = tag;
        } else if (attrcount > 0) {
            tag = attrs[0].tag;
            buffer = attrs[0].buffer;
            attrs += 1;
            attrcount -= 1;
        } else {
            return 0;
        }

        lfs_tag_t mask = LFS_MKTAG(0x7ff, 0, 0);
        if ((mask & tmask & tag) != (mask & tmask & ttag)) {
            continue;
        }

        // do we need to filter? inlining the filtering logic here allows
        // for some minor optimizations
        if (lfs_tag_id(tmask) != 0) {
            // scan for duplicates and update tag based on creates/deletes
            int filter = lfs_dir_traverse(lfs,
                    dir, off, ptag, attrs, attrcount,
                    0, 0, 0, 0, 0,
                    lfs_dir_traverse_filter, &tag);
            if (filter < 0) {
                return filter;
            }

            if (filter) {
                continue;
            }

            // in filter range?
            if (!(lfs_tag_id(tag) >= begin && lfs_tag_id(tag) < end)) {
                continue;
            }
        }

        // handle special cases for mcu-side operations
        if (lfs_tag_type3(tag) == LFS_FROM_NOOP) {
            // do nothing
        } else if (lfs_tag_type3(tag) == LFS_FROM_MOVE) {
            uint16_t fromid = lfs_tag_size(tag);
            uint16_t toid = lfs_tag_id(tag);
            int err = lfs_dir_traverse(lfs,
                    buffer, 0, 0xffffffff, NULL, 0,
                    LFS_MKTAG(0x600, 0x3ff, 0),
                    LFS_MKTAG(LFS_TYPE_STRUCT, 0, 0),
                    fromid, fromid+1, toid-fromid+diff,
                    cb, data);
            if (err) {
                return err;
            }
        } else if (lfs_tag_type3(tag) == LFS_FROM_USERATTRS) {
            for (unsigned i = 0; i < lfs_tag_size(tag); i++) {
                const struct lfs_attr *a = buffer;
                int err = cb(data, LFS_MKTAG(LFS_TYPE_USERATTR + a[i].type,
                        lfs_tag_id(tag) + diff, a[i].size), a[i].buffer);
                if (err) {
                    return err;
                }
            }
        } else {
            int err = cb(data, tag + LFS_MKTAG(0, diff, 0), buffer);
            if (err) {
                return err;
            }
        }
    }
}
#endif

static lfs_stag_t lfs_dir_fetchmatch(lfs_t *lfs,
        lfs_mdir_t *dir, const lfs_block_t pair[2],
        lfs_tag_t fmask, lfs_tag_t ftag, uint16_t *id,
        int (*cb)(void *data, lfs_tag_t tag, const void *buffer), void *data) {
    // we can find tag very efficiently during a fetch, since we're already
    // scanning the entire directory
    lfs_stag_t besttag = -1;

    // if either block address is invalid we return LFS_ERR_CORRUPT here,
    // otherwise later writes to the pair could fail
    if (pair[0] >= lfs->cfg->block_count || pair[1] >= lfs->cfg->block_count) {
        return LFS_ERR_CORRUPT;
    }

    // find the block with the most recent revision
    uint32_t revs[2] = {0, 0};
    int r = 0;
    for (int i = 0; i < 2; i++) {
        int err = lfs_bd_read(lfs,
                NULL, &lfs->rcache, sizeof(revs[i]),
                pair[i], 0, &revs[i], sizeof(revs[i]));
        revs[i] = lfs_fromle32(revs[i]);
        if (err && err != LFS_ERR_CORRUPT) {
            return err;
        }

        if (err != LFS_ERR_CORRUPT &&
                lfs_scmp(revs[i], revs[(i+1)%2]) > 0) {
            r = i;
        }
    }

    dir->pair[0] = pair[(r+0)%2];
    dir->pair[1] = pair[(r+1)%2];
    dir->rev = revs[(r+0)%2];
    dir->off = 0; // nonzero = found some commits

    // now scan tags to fetch the actual dir and find possible match
    for (int i = 0; i < 2; i++) {
        lfs_off_t off = 0;
        lfs_tag_t ptag = 0xffffffff;

        uint16_t tempcount = 0;
        lfs_block_t temptail[2] = {LFS_BLOCK_NULL, LFS_BLOCK_NULL};
        bool tempsplit = false;
        lfs_stag_t tempbesttag = besttag;

        dir->rev = lfs_tole32(dir->rev);
        uint32_t crc = lfs_crc(0xffffffff, &dir->rev, sizeof(dir->rev));
        dir->rev = lfs_fromle32(dir->rev);

        while (true) {
            // extract next tag
            lfs_tag_t tag;
            off += lfs_tag_dsize(ptag);
            int err = lfs_bd_read(lfs,
                    NULL, &lfs->rcache, lfs->cfg->block_size,
                    dir->pair[0], off, &tag, sizeof(tag));
            if (err) {
                if (err == LFS_ERR_CORRUPT) {
                    // can't continue?
                    dir->erased = false;
                    break;
                }
                return err;
            }

            crc = lfs_crc(crc, &tag, sizeof(tag));
            tag = lfs_frombe32(tag) ^ ptag;

            // next commit not yet programmed or we're not in valid range
            if (!lfs_tag_isvalid(tag)) {
                dir->erased = (lfs_tag_type1(ptag) == LFS_TYPE_CRC &&
                        dir->off % lfs->cfg->prog_size == 0);
                break;
            } else if (off + lfs_tag_dsize(tag) > lfs->cfg->block_size) {
                dir->erased = false;
                break;
            }

            ptag = tag;

            if (lfs_tag_type1(tag) == LFS_TYPE_CRC) {
                // check the crc attr
                uint32_t dcrc;
                err = lfs_bd_read(lfs,
                        NULL, &lfs->rcache, lfs->cfg->block_size,
                        dir->pair[0], off+sizeof(tag), &dcrc, sizeof(dcrc));
                if (err) {
                    if (err == LFS_ERR_CORRUPT) {
                        dir->erased = false;
                        break;
                    }
                    return err;
                }
                dcrc = lfs_fromle32(dcrc);

                if (crc != dcrc) {
                    dir->erased = false;
                    break;
                }

                // reset the next bit if we need to
                ptag ^= (lfs_tag_t)(lfs_tag_chunk(tag) & 1U) << 31;

                // toss our crc into the filesystem seed for
                // pseudorandom numbers, note we use another crc here
                // as a collection function because it is sufficiently
                // random and convenient
                lfs->seed = lfs_crc(lfs->seed, &crc, sizeof(crc));

                // update with what's found so far
                besttag = tempbesttag;
                dir->off = off + lfs_tag_dsize(tag);
                dir->etag = ptag;
                dir->count = tempcount;
                dir->tail[0] = temptail[0];
                dir->tail[1] = temptail[1];
                dir->split = tempsplit;

                // reset crc
                crc = 0xffffffff;
                continue;
            }

            // crc the entry first, hopefully leaving it in the cache
            for (lfs_off_t j = sizeof(tag); j < lfs_tag_dsize(tag); j++) {
                uint8_t dat;
                err = lfs_bd_read(lfs,
                        NULL, &lfs->rcache, lfs->cfg->block_size,
                        dir->pair[0], off+j, &dat, 1);
                if (err) {
                    if (err == LFS_ERR_CORRUPT) {
                        dir->erased = false;
                        break;
                    }
                    return err;
                }

                crc = lfs_crc(crc, &dat, 1);
            }

            // directory modification tags?
            if (lfs_tag_type1(tag) == LFS_TYPE_NAME) {
                // increase count of files if necessary
                if (lfs_tag_id(tag) >= tempcount) {
                    tempcount = lfs_tag_id(tag) + 1;
                }
            } else if (lfs_tag_type1(tag) == LFS_TYPE_SPLICE) {
                tempcount += lfs_tag_splice(tag);

                if (tag == (LFS_MKTAG(LFS_TYPE_DELETE, 0, 0) |
                        (LFS_MKTAG(0, 0x3ff, 0) & tempbesttag))) {
                    tempbesttag |= 0x80000000;
                } else if (tempbesttag != -1 &&
                        lfs_tag_id(tag) <= lfs_tag_id(tempbesttag)) {
                    tempbesttag += LFS_MKTAG(0, lfs_tag_splice(tag), 0);
                }
            } else if (lfs_tag_type1(tag) == LFS_TYPE_TAIL) {
                tempsplit = (lfs_tag_chunk(tag) & 1);

                err = lfs_bd_read(lfs,
                        NULL, &lfs->rcache, lfs->cfg->block_size,
                        dir->pair[0], off+sizeof(tag), &temptail, 8);
                if (err) {
                    if (err == LFS_ERR_CORRUPT) {
                        dir->erased = false;
                        break;
                    }
                }
                lfs_pair_fromle32(temptail);
            }

            // found a match for our fetcher?
            if ((fmask & tag) == (fmask & ftag)) {
                int res = cb(data, tag, &(struct lfs_diskoff){
                        dir->pair[0], off+sizeof(tag)});
                if (res < 0) {
                    if (res == LFS_ERR_CORRUPT) {
                        dir->erased = false;
                        break;
                    }
                    return res;
                }

                if (res == LFS_CMP_EQ) {
                    // found a match
                    tempbesttag = tag;
                } else if ((LFS_MKTAG(0x7ff, 0x3ff, 0) & tag) ==
                        (LFS_MKTAG(0x7ff, 0x3ff, 0) & tempbesttag)) {
                    // found an identical tag, but contents didn't match
                    // this must mean that our besttag has been overwritten
                    tempbesttag = -1;
                } else if (res == LFS_CMP_GT &&
                        lfs_tag_id(tag) <= lfs_tag_id(tempbesttag)) {
                    // found a greater match, keep track to keep things sorted
                    tempbesttag = tag | 0x80000000;
                }
            }
        }

        // consider what we have good enough
        if (dir->off > 0) {
            // synthetic move
            if (lfs_gstate_hasmovehere(&lfs->gdisk, dir->pair)) {
                if (lfs_tag_id(lfs->gdisk.tag) == lfs_tag_id(besttag)) {
                    besttag |= 0x80000000;
                } else if (besttag != -1 &&
                        lfs_tag_id(lfs->gdisk.tag) < lfs_tag_id(besttag)) {
                    besttag -= LFS_MKTAG(0, 1, 0);
                }
            }

            // found tag? or found best id?
            if (id) {
                *id = lfs_min(lfs_tag_id(besttag), dir->count);
            }

            if (lfs_tag_isvalid(besttag)) {
                return besttag;
            } else if (lfs_tag_id(besttag) < dir->count) {
                return LFS_ERR_NOENT;
            } else {
                return 0;
            }
        }

        // failed, try the other block?
        lfs_pair_swap(dir->pair);
        dir->rev = revs[(r+1)%2];
    }

    LFS_ERROR("Corrupted dir pair at {0x%"PRIx32", 0x%"PRIx32"}",
            dir->pair[0], dir->pair[1]);
    return LFS_ERR_CORRUPT;
}

static int lfs_dir_fetch(lfs_t *lfs,
        lfs_mdir_t *dir, const lfs_block_t pair[2]) {
    // note, mask=-1, tag=-1 can never match a tag since this
    // pattern has the invalid bit set
    return (int)lfs_dir_fetchmatch(lfs, dir, pair,
            (lfs_tag_t)-1, (lfs_tag_t)-1, NULL, NULL, NULL);
}

static int lfs_dir_getgstate(lfs_t *lfs, const lfs_mdir_t *dir,
        lfs_gstate_t *gstate) {
    lfs_gstate_t temp;
    lfs_stag_t res = lfs_dir_get(lfs, dir, LFS_MKTAG(0x7ff, 0, 0),
            LFS_MKTAG(LFS_TYPE_MOVESTATE, 0, sizeof(temp)), &temp);
    if (res < 0 && res != LFS_ERR_NOENT) {
        return res;
    }

    if (res != LFS_ERR_NOENT) {
        // xor together to find resulting gstate
        lfs_gstate_fromle32(&temp);
        lfs_gstate_xor(gstate, &temp);
    }

    return 0;
}

static int lfs_dir_getinfo(lfs_t *lfs, lfs_mdir_t *dir,
        uint16_t id, struct lfs_info *info) {
    if (id == 0x3ff) {
        // special case for root
        strcpy(info->name, "/");
        info->type = LFS_TYPE_DIR;
        return 0;
    }

    lfs_stag_t tag = lfs_dir_get(lfs, dir, LFS_MKTAG(0x780, 0x3ff, 0),
            LFS_MKTAG(LFS_TYPE_NAME, id, lfs->name_max+1), info->name);
    if (tag < 0) {
        return (int)tag;
    }

    info->type = lfs_tag_type3(tag);

    struct lfs_ctz ctz;
    tag = lfs_dir_get(lfs, dir, LFS_MKTAG(0x700, 0x3ff, 0),
            LFS_MKTAG(LFS_TYPE_STRUCT, id, sizeof(ctz)), &ctz);
    if (tag < 0) {
        return (int)tag;
    }
    lfs_ctz_fromle32(&ctz);

    if (lfs_tag_type3(tag) == LFS_TYPE_CTZSTRUCT) {
        info->size = ctz.size;
    } else if (lfs_tag_type3(tag) == LFS_TYPE_INLINESTRUCT) {
        info->size = lfs_tag_size(tag);
    }

    return 0;
}

struct lfs_dir_find_match {
    lfs_t *lfs;
    const void *name;
    lfs_size_t size;
};

static int lfs_dir_find_match(void *data,
        lfs_tag_t tag, const void *buffer) {
    struct lfs_dir_find_match *name = data;
    lfs_t *lfs = name->lfs;
    const struct lfs_diskoff *disk = buffer;

    // compare with disk
    lfs_size_t diff = lfs_min(name->size, lfs_tag_size(tag));
    int res = lfs_bd_cmp(lfs,
            NULL, &lfs->rcache, diff,
            disk->block, disk->off, name->name, diff);
    if (res != LFS_CMP_EQ) {
        return res;
    }

    // only equal if our size is still the same
    if (name->size != lfs_tag_size(tag)) {
        return (name->size < lfs_tag_size(tag)) ? LFS_CMP_LT : LFS_CMP_GT;
    }

    // found a match!
    return LFS_CMP_EQ;
}

static lfs_stag_t lfs_dir_find(lfs_t *lfs, lfs_mdir_t *dir,
        const char **path, uint16_t *id) {
    // we reduce path to a single name if we can find it
    const char *name = *path;
    if (id) {
        *id = 0x3ff;
    }

    // default to root dir
    lfs_stag_t tag = LFS_MKTAG(LFS_TYPE_DIR, 0x3ff, 0);
    dir->tail[0] = lfs->root[0];
    dir->tail[1] = lfs->root[1];

    while (true) {
nextname:
        // skip slashes
        name += strspn(name, "/");
        lfs_size_t namelen = strcspn(name, "/");

        // skip '.' and root '..'
        if ((namelen == 1 && memcmp(name, ".", 1) == 0) ||
            (namelen == 2 && memcmp(name, "..", 2) == 0)) {
            name += namelen;
            goto nextname;
        }

        // skip if matched by '..' in name
        const char *suffix = name + namelen;
        lfs_size_t sufflen;
        int depth = 1;
        while (true) {
            suffix += strspn(suffix, "/");
            sufflen = strcspn(suffix, "/");
            if (sufflen == 0) {
                break;
            }

            if (sufflen == 2 && memcmp(suffix, "..", 2) == 0) {
                depth -= 1;
                if (depth == 0) {
                    name = suffix + sufflen;
                    goto nextname;
                }
            } else {
                depth += 1;
            }

            suffix += sufflen;
        }

        // found path
        if (name[0] == '\0') {
            return tag;
        }

        // update what we've found so far
        *path = name;

        // only continue if we hit a directory
        if (lfs_tag_type3(tag) != LFS_TYPE_DIR) {
            return LFS_ERR_NOTDIR;
        }

        // grab the entry data
        if (lfs_tag_id(tag) != 0x3ff) {
            lfs_stag_t res = lfs_dir_get(lfs, dir, LFS_MKTAG(0x700, 0x3ff, 0),
                    LFS_MKTAG(LFS_TYPE_STRUCT, lfs_tag_id(tag), 8), dir->tail);
            if (res < 0) {
                return res;
            }
            lfs_pair_fromle32(dir->tail);
        }

        // find entry matching name
        while (true) {
            tag = lfs_dir_fetchmatch(lfs, dir, dir->tail,
                    LFS_MKTAG(0x780, 0, 0),
                    LFS_MKTAG(LFS_TYPE_NAME, 0, namelen),
                     // are we last name?
                    (strchr(name, '/') == NULL) ? id : NULL,
                    lfs_dir_find_match, &(struct lfs_dir_find_match){
                        lfs, name, namelen});
            if (tag < 0) {
                return tag;
            }

            if (tag) {
                break;
            }

            if (!dir->split) {
                return LFS_ERR_NOENT;
            }
        }

        // to next name
        name += namelen;
    }
}

// commit logic
struct lfs_commit {
    lfs_block_t block;
    lfs_off_t off;
    lfs_tag_t ptag;
    uint32_t crc;

    lfs_off_t begin;
    lfs_off_t end;
};

#ifndef LFS_READONLY
static int lfs_dir_commitprog(lfs_t *lfs, struct lfs_commit *commit,
        const void *buffer, lfs_size_t size) {
    int err = lfs_bd_prog(lfs,
            &lfs->pcache, &lfs->rcache, false,
            commit->block, commit->off ,
            (const uint8_t*)buffer, size);
    if (err) {
        return err;
    }

    commit->crc = lfs_crc(commit->crc, buffer, size);
    commit->off += size;
    return 0;
}
#endif

#ifndef LFS_READONLY
static int lfs_dir_commitattr(lfs_t *lfs, struct lfs_commit *commit,
        lfs_tag_t tag, const void *buffer) {
    // check if we fit
    lfs_size_t dsize = lfs_tag_dsize(tag);
    if (commit->off + dsize > commit->end) {
        return LFS_ERR_NOSPC;
    }

    // write out tag
    lfs_tag_t ntag = lfs_tobe32((tag & 0x7fffffff) ^ commit->ptag);
    int err = lfs_dir_commitprog(lfs, commit, &ntag, sizeof(ntag));
    if (err) {
        return err;
    }

    if (!(tag & 0x80000000)) {
        // from memory
        err = lfs_dir_commitprog(lfs, commit, buffer, dsize-sizeof(tag));
        if (err) {
            return err;
        }
    } else {
        // from disk
        const struct lfs_diskoff *disk = buffer;
        for (lfs_off_t i = 0; i < dsize-sizeof(tag); i++) {
            // rely on caching to make this efficient
            uint8_t dat;
            err = lfs_bd_read(lfs,
                    NULL, &lfs->rcache, dsize-sizeof(tag)-i,
                    disk->block, disk->off+i, &dat, 1);
            if (err) {
                return err;
            }

            err = lfs_dir_commitprog(lfs, commit, &dat, 1);
            if (err) {
                return err;
            }
        }
    }

    commit->ptag = tag & 0x7fffffff;
    return 0;
}
#endif

#ifndef LFS_READONLY
static int lfs_dir_commitcrc(lfs_t *lfs, struct lfs_commit *commit) {
    // align to program units
    const lfs_off_t end = lfs_alignup(commit->off + 2*sizeof(uint32_t),
            lfs->cfg->prog_size);

    lfs_off_t off1 = 0;
    uint32_t crc1 = 0;

    // create crc tags to fill up remainder of commit, note that
    // padding is not crced, which lets fetches skip padding but
    // makes committing a bit more complicated
    while (commit->off < end) {
        lfs_off_t off = commit->off + sizeof(lfs_tag_t);
        lfs_off_t noff = lfs_min(end - off, 0x3fe) + off;
        if (noff < end) {
            noff = lfs_min(noff, end - 2*sizeof(uint32_t));
        }

        // read erased state from next program unit
        lfs_tag_t tag = 0xffffffff;
        int err = lfs_bd_read(lfs,
                NULL, &lfs->rcache, sizeof(tag),
                commit->block, noff, &tag, sizeof(tag));
        if (err && err != LFS_ERR_CORRUPT) {
            return err;
        }

        // build crc tag
        bool reset = ~lfs_frombe32(tag) >> 31;
        tag = LFS_MKTAG(LFS_TYPE_CRC + reset, 0x3ff, noff - off);

        // write out crc
        uint32_t footer[2];
        footer[0] = lfs_tobe32(tag ^ commit->ptag);
        commit->crc = lfs_crc(commit->crc, &footer[0], sizeof(footer[0]));
        footer[1] = lfs_tole32(commit->crc);
        err = lfs_bd_prog(lfs,
                &lfs->pcache, &lfs->rcache, false,
                commit->block, commit->off, &footer, sizeof(footer));
        if (err) {
            return err;
        }

        // keep track of non-padding checksum to verify
        if (off1 == 0) {
            off1 = commit->off + sizeof(uint32_t);
            crc1 = commit->crc;
        }

        commit->off += sizeof(tag)+lfs_tag_size(tag);
        commit->ptag = tag ^ ((lfs_tag_t)reset << 31);
        commit->crc = 0xffffffff; // reset crc for next "commit"
    }

    // flush buffers
    int err = lfs_bd_sync(lfs, &lfs->pcache, &lfs->rcache, false);
    if (err) {
        return err;
    }

    // successful commit, check checksums to make sure
    lfs_off_t off = commit->begin;
    lfs_off_t noff = off1;
    while (off < end) {
        uint32_t crc = 0xffffffff;
        for (lfs_off_t i = off; i < noff+sizeof(uint32_t); i++) {
            // check against written crc, may catch blocks that
            // become readonly and match our commit size exactly
            if (i == off1 && crc != crc1) {
                return LFS_ERR_CORRUPT;
            }

            // leave it up to caching to make this efficient
            uint8_t dat;
            err = lfs_bd_read(lfs,
                    NULL, &lfs->rcache, noff+sizeof(uint32_t)-i,
                    commit->block, i, &dat, 1);
            if (err) {
                return err;
            }

            crc = lfs_crc(crc, &dat, 1);
        }

        // detected write error?
        if (crc != 0) {
            return LFS_ERR_CORRUPT;
        }

        // skip padding
        off = lfs_min(end - noff, 0x3fe) + noff;
        if (off < end) {
            off = lfs_min(off, end - 2*sizeof(uint32_t));
        }
        noff = off + sizeof(uint32_t);
    }

    return 0;
}
#endif

#ifndef LFS_READONLY
static int lfs_dir_alloc(lfs_t *lfs, lfs_mdir_t *dir) {
    // allocate pair of dir blocks (backwards, so we write block 1 first)
    for (int i = 0; i < 2; i++) {
        int err = lfs_alloc(lfs, &dir->pair[(i+1)%2]);
        if (err) {
            return err;
        }
    }

    // zero for reproducability in case initial block is unreadable
    dir->rev = 0;

    // rather than clobbering one of the blocks we just pretend
    // the revision may be valid
    int err = lfs_bd_read(lfs,
            NULL, &lfs->rcache, sizeof(dir->rev),
            dir->pair[0], 0, &dir->rev, sizeof(dir->rev));
    dir->rev = lfs_fromle32(dir->rev);
    if (err && err != LFS_ERR_CORRUPT) {
        return err;
    }

    // make sure we don't immediately evict
    dir->rev += dir->rev & 1;

    // set defaults
    dir->off = sizeof(dir->rev);
    dir->etag = 0xffffffff;
    dir->count = 0;
    dir->tail[0] = LFS_BLOCK_NULL;
    dir->tail[1] = LFS_BLOCK_NULL;
    dir->erased = false;
    dir->split = false;

    // don't write out yet, let caller take care of that
    return 0;
}
#endif

#ifndef LFS_READONLY
static int lfs_dir_drop(lfs_t *lfs, lfs_mdir_t *dir, lfs_mdir_t *tail) {
    // steal state
    int err = lfs_dir_getgstate(lfs, tail, &lfs->gdelta);
    if (err) {
        return err;
    }

    // steal tail
    lfs_pair_tole32(tail->tail);
    err = lfs_dir_commit(lfs, dir, LFS_MKATTRS(
            {LFS_MKTAG(LFS_TYPE_TAIL + tail->split, 0x3ff, 8), tail->tail}));
    lfs_pair_fromle32(tail->tail);
    if (err) {
        return err;
    }

    return 0;
}
#endif

#ifndef LFS_READONLY
static int lfs_dir_split(lfs_t *lfs,
        lfs_mdir_t *dir, const struct lfs_mattr *attrs, int attrcount,
        lfs_mdir_t *source, uint16_t split, uint16_t end) {
    // create tail directory
    lfs_alloc_ack(lfs);
    lfs_mdir_t tail;
    int err = lfs_dir_alloc(lfs, &tail);
    if (err) {
        return err;
    }

    tail.split = dir->split;
    tail.tail[0] = dir->tail[0];
    tail.tail[1] = dir->tail[1];

    err = lfs_dir_compact(lfs, &tail, attrs, attrcount, source, split, end);
    if (err) {
        return err;
    }

    dir->tail[0] = tail.pair[0];
    dir->tail[1] = tail.pair[1];
    dir->split = true;

    // update root if needed
    if (lfs_pair_cmp(dir->pair, lfs->root) == 0 && split == 0) {
        lfs->root[0] = tail.pair[0];
        lfs->root[1] = tail.pair[1];
    }

    return 0;
}
#endif

#ifndef LFS_READONLY
static int lfs_dir_commit_size(void *p, lfs_tag_t tag, const void *buffer) {
    lfs_size_t *size = p;
    (void)buffer;

    *size += lfs_tag_dsize(tag);
    return 0;
}
#endif

#ifndef LFS_READONLY
struct lfs_dir_commit_commit {
    lfs_t *lfs;
    struct lfs_commit *commit;
};
#endif

#ifndef LFS_READONLY
static int lfs_dir_commit_commit(void *p, lfs_tag_t tag, const void *buffer) {
    struct lfs_dir_commit_commit *commit = p;
    return lfs_dir_commitattr(commit->lfs, commit->commit, tag, buffer);
}
#endif

#ifndef LFS_READONLY
static int lfs_dir_compact(lfs_t *lfs,
        lfs_mdir_t *dir, const struct lfs_mattr *attrs, int attrcount,
        lfs_mdir_t *source, uint16_t begin, uint16_t end) {
    // save some state in case block is bad
    const lfs_block_t oldpair[2] = {dir->pair[0], dir->pair[1]};
    bool relocated = false;
    bool tired = false;

    // should we split?
    while (end - begin > 1) {
        // find size
        lfs_size_t size = 0;
        int err = lfs_dir_traverse(lfs,
                source, 0, 0xffffffff, attrs, attrcount,
                LFS_MKTAG(0x400, 0x3ff, 0),
                LFS_MKTAG(LFS_TYPE_NAME, 0, 0),
                begin, end, -begin,
                lfs_dir_commit_size, &size);
        if (err) {
            return err;
        }

        // space is complicated, we need room for tail, crc, gstate,
        // cleanup delete, and we cap at half a block to give room
        // for metadata updates.
        if (end - begin < 0xff &&
                size <= lfs_min(lfs->cfg->block_size - 36,
                    lfs_alignup(lfs->cfg->block_size/2,
                        lfs->cfg->prog_size))) {
            break;
        }

        // can't fit, need to split, we should really be finding the
        // largest size that fits with a small binary search, but right now
        // it's not worth the code size
        uint16_t split = (end - begin) / 2;
        err = lfs_dir_split(lfs, dir, attrs, attrcount,
                source, begin+split, end);
        if (err) {
            // if we fail to split, we may be able to overcompact, unless
            // we're too big for even the full block, in which case our
            // only option is to error
            if (err == LFS_ERR_NOSPC && size <= lfs->cfg->block_size - 36) {
                break;
            }
            return err;
        }

        end = begin + split;
    }

    // increment revision count
    dir->rev += 1;
    // If our revision count == n * block_cycles, we should force a relocation,
    // this is how littlefs wear-levels at the metadata-pair level. Note that we
    // actually use (block_cycles+1)|1, this is to avoid two corner cases:
    // 1. block_cycles = 1, which would prevent relocations from terminating
    // 2. block_cycles = 2n, which, due to aliasing, would only ever relocate
    //    one metadata block in the pair, effectively making this useless
    if (lfs->cfg->block_cycles > 0 &&
            (dir->rev % ((lfs->cfg->block_cycles+1)|1) == 0)) {
        if (lfs_pair_cmp(dir->pair, (const lfs_block_t[2]){0, 1}) == 0) {
            // oh no! we're writing too much to the superblock,
            // should we expand?
            lfs_ssize_t res = lfs_fs_sizeraw(lfs);
            if (res < 0) {
                return res;
            }

            // do we have extra space? littlefs can't reclaim this space
            // by itself, so expand cautiously
            if ((lfs_size_t)res < lfs->cfg->block_count/2) {
                LFS_DEBUG("Expanding superblock at rev %"PRIu32, dir->rev);
                int err = lfs_dir_split(lfs, dir, attrs, attrcount,
                        source, begin, end);
                if (err && err != LFS_ERR_NOSPC) {
                    return err;
                }

                // welp, we tried, if we ran out of space there's not much
                // we can do, we'll error later if we've become frozen
                if (!err) {
                    end = begin;
                }
            }
#ifdef LFS_MIGRATE
        } else if (lfs->lfs1) {
            // do not proactively relocate blocks during migrations, this
            // can cause a number of failure states such: clobbering the
            // v1 superblock if we relocate root, and invalidating directory
            // pointers if we relocate the head of a directory. On top of
            // this, relocations increase the overall complexity of
            // lfs_migration, which is already a delicate operation.
#endif
        } else {
            // we're writing too much, time to relocate
            tired = true;
            goto relocate;
        }
    }

    // begin loop to commit compaction to blocks until a compact sticks
    while (true) {
        {
            // setup commit state
            struct lfs_commit commit = {
                .block = dir->pair[1],
                .off = 0,
                .ptag = 0xffffffff,
                .crc = 0xffffffff,

                .begin = 0,
                .end = lfs->cfg->block_size - 8,
            };

            // erase block to write to
            int err = lfs_bd_erase(lfs, dir->pair[1]);
            if (err) {
                if (err == LFS_ERR_CORRUPT) {
                    goto relocate;
                }
                return err;
            }

            // write out header
            dir->rev = lfs_tole32(dir->rev);
            err = lfs_dir_commitprog(lfs, &commit,
                    &dir->rev, sizeof(dir->rev));
            dir->rev = lfs_fromle32(dir->rev);
            if (err) {
                if (err == LFS_ERR_CORRUPT) {
                    goto relocate;
                }
                return err;
            }

            // traverse the directory, this time writing out all unique tags
            err = lfs_dir_traverse(lfs,
                    source, 0, 0xffffffff, attrs, attrcount,
                    LFS_MKTAG(0x400, 0x3ff, 0),
                    LFS_MKTAG(LFS_TYPE_NAME, 0, 0),
                    begin, end, -begin,
                    lfs_dir_commit_commit, &(struct lfs_dir_commit_commit){
                        lfs, &commit});
            if (err) {
                if (err == LFS_ERR_CORRUPT) {
                    goto relocate;
                }
                return err;
            }

            // commit tail, which may be new after last size check
            if (!lfs_pair_isnull(dir->tail)) {
                lfs_pair_tole32(dir->tail);
                err = lfs_dir_commitattr(lfs, &commit,
                        LFS_MKTAG(LFS_TYPE_TAIL + dir->split, 0x3ff, 8),
                        dir->tail);
                lfs_pair_fromle32(dir->tail);
                if (err) {
                    if (err == LFS_ERR_CORRUPT) {
                        goto relocate;
                    }
                    return err;
                }
            }

            // bring over gstate?
            lfs_gstate_t delta = {0};
            if (!relocated) {
                lfs_gstate_xor(&delta, &lfs->gdisk);
                lfs_gstate_xor(&delta, &lfs->gstate);
            }
            lfs_gstate_xor(&delta, &lfs->gdelta);
            delta.tag &= ~LFS_MKTAG(0, 0, 0x3ff);

            err = lfs_dir_getgstate(lfs, dir, &delta);
            if (err) {
                return err;
            }

            if (!lfs_gstate_iszero(&delta)) {
                lfs_gstate_tole32(&delta);
                err = lfs_dir_commitattr(lfs, &commit,
                        LFS_MKTAG(LFS_TYPE_MOVESTATE, 0x3ff,
                            sizeof(delta)), &delta);
                if (err) {
                    if (err == LFS_ERR_CORRUPT) {
                        goto relocate;
                    }
                    return err;
                }
            }

            // complete commit with crc
            err = lfs_dir_commitcrc(lfs, &commit);
            if (err) {
                if (err == LFS_ERR_CORRUPT) {
                    goto relocate;
                }
                return err;
            }

            // successful compaction, swap dir pair to indicate most recent
            LFS_ASSERT(commit.off % lfs->cfg->prog_size == 0);
            lfs_pair_swap(dir->pair);
            dir->count = end - begin;
            dir->off = commit.off;
            dir->etag = commit.ptag;
            // update gstate
            lfs->gdelta = (lfs_gstate_t){0};
            if (!relocated) {
                lfs->gdisk = lfs->gstate;
            }
        }
        break;

relocate:
        // commit was corrupted, drop caches and prepare to relocate block
        relocated = true;
        lfs_cache_drop(lfs, &lfs->pcache);
        if (!tired) {
            LFS_DEBUG("Bad block at 0x%"PRIx32, dir->pair[1]);
        }

        // can't relocate superblock, filesystem is now frozen
        if (lfs_pair_cmp(dir->pair, (const lfs_block_t[2]){0, 1}) == 0) {
            LFS_WARN("Superblock 0x%"PRIx32" has become unwritable",
                    dir->pair[1]);
            return LFS_ERR_NOSPC;
        }

        // relocate half of pair
        int err = lfs_alloc(lfs, &dir->pair[1]);
        if (err && (err != LFS_ERR_NOSPC || !tired)) {
            return err;
        }

        tired = false;
        continue;
    }

    if (relocated) {
        // update references if we relocated
        LFS_DEBUG("Relocating {0x%"PRIx32", 0x%"PRIx32"} "
                    "-> {0x%"PRIx32", 0x%"PRIx32"}",
                oldpair[0], oldpair[1], dir->pair[0], dir->pair[1]);
        int err = lfs_fs_relocate(lfs, oldpair, dir->pair);
        if (err) {
            return err;
        }
    }

    return 0;
}
#endif

#ifndef LFS_READONLY
static int lfs_dir_commit(lfs_t *lfs, lfs_mdir_t *dir,
        const struct lfs_mattr *attrs, int attrcount) {
    // check for any inline files that aren't RAM backed and
    // forcefully evict them, needed for filesystem consistency
    for (lfs_file_t *f = (lfs_file_t*)lfs->mlist; f; f = f->next) {
        if (dir != &f->m && lfs_pair_cmp(f->m.pair, dir->pair) == 0 &&
                f->type == LFS_TYPE_REG && (f->flags & LFS_F_INLINE) &&
                f->ctz.size > lfs->cfg->cache_size) {
            int err = lfs_file_outline(lfs, f);
            if (err) {
                return err;
            }

            err = lfs_file_flush(lfs, f);
            if (err) {
                return err;
            }
        }
    }

    // calculate changes to the directory
    lfs_mdir_t olddir = *dir;
    bool hasdelete = false;
    for (int i = 0; i < attrcount; i++) {
        if (lfs_tag_type3(attrs[i].tag) == LFS_TYPE_CREATE) {
            dir->count += 1;
        } else if (lfs_tag_type3(attrs[i].tag) == LFS_TYPE_DELETE) {
            LFS_ASSERT(dir->count > 0);
            dir->count -= 1;
            hasdelete = true;
        } else if (lfs_tag_type1(attrs[i].tag) == LFS_TYPE_TAIL) {
            dir->tail[0] = ((lfs_block_t*)attrs[i].buffer)[0];
            dir->tail[1] = ((lfs_block_t*)attrs[i].buffer)[1];
            dir->split = (lfs_tag_chunk(attrs[i].tag) & 1);
            lfs_pair_fromle32(dir->tail);
        }
    }

    // should we actually drop the directory block?
    if (hasdelete && dir->count == 0) {
        lfs_mdir_t pdir;
        int err = lfs_fs_pred(lfs, dir->pair, &pdir);
        if (err && err != LFS_ERR_NOENT) {
            *dir = olddir;
            return err;
        }

        if (err != LFS_ERR_NOENT && pdir.split) {
            err = lfs_dir_drop(lfs, &pdir, dir);
            if (err) {
                *dir = olddir;
                return err;
            }
        }
    }

    if (dir->erased || dir->count >= 0xff) {
        // try to commit
        struct lfs_commit commit = {
            .block = dir->pair[0],
            .off = dir->off,
            .ptag = dir->etag,
            .crc = 0xffffffff,

            .begin = dir->off,
            .end = lfs->cfg->block_size - 8,
        };

        // traverse attrs that need to be written out
        lfs_pair_tole32(dir->tail);
        int err = lfs_dir_traverse(lfs,
                dir, dir->off, dir->etag, attrs, attrcount,
                0, 0, 0, 0, 0,
                lfs_dir_commit_commit, &(struct lfs_dir_commit_commit){
                    lfs, &commit});
        lfs_pair_fromle32(dir->tail);
        if (err) {
            if (err == LFS_ERR_NOSPC || err == LFS_ERR_CORRUPT) {
                goto compact;
            }
            *dir = olddir;
            return err;
        }

        // commit any global diffs if we have any
        lfs_gstate_t delta = {0};
        lfs_gstate_xor(&delta, &lfs->gstate);
        lfs_gstate_xor(&delta, &lfs->gdisk);
        lfs_gstate_xor(&delta, &lfs->gdelta);
        delta.tag &= ~LFS_MKTAG(0, 0, 0x3ff);
        if (!lfs_gstate_iszero(&delta)) {
            err = lfs_dir_getgstate(lfs, dir, &delta);
            if (err) {
                *dir = olddir;
                return err;
            }

            lfs_gstate_tole32(&delta);
            err = lfs_dir_commitattr(lfs, &commit,
                    LFS_MKTAG(LFS_TYPE_MOVESTATE, 0x3ff,
                        sizeof(delta)), &delta);
            if (err) {
                if (err == LFS_ERR_NOSPC || err == LFS_ERR_CORRUPT) {
                    goto compact;
                }
                *dir = olddir;
                return err;
            }
        }

        // finalize commit with the crc
        err = lfs_dir_commitcrc(lfs, &commit);
        if (err) {
            if (err == LFS_ERR_NOSPC || err == LFS_ERR_CORRUPT) {
                goto compact;
            }
            *dir = olddir;
            return err;
        }

        // successful commit, update dir
        LFS_ASSERT(commit.off % lfs->cfg->prog_size == 0);
        dir->off = commit.off;
        dir->etag = commit.ptag;
        // and update gstate
        lfs->gdisk = lfs->gstate;
        lfs->gdelta = (lfs_gstate_t){0};
    } else {
compact:
        // fall back to compaction
        lfs_cache_drop(lfs, &lfs->pcache);

        int err = lfs_dir_compact(lfs, dir, attrs, attrcount,
                dir, 0, dir->count);
        if (err) {
            *dir = olddir;
            return err;
        }
    }

    // this complicated bit of logic is for fixing up any active
    // metadata-pairs that we may have affected
    //
    // note we have to make two passes since the mdir passed to
    // lfs_dir_commit could also be in this list, and even then
    // we need to copy the pair so they don't get clobbered if we refetch
    // our mdir.
    for (struct lfs_mlist *d = lfs->mlist; d; d = d->next) {
        if (&d->m != dir && lfs_pair_cmp(d->m.pair, olddir.pair) == 0) {
            d->m = *dir;
            for (int i = 0; i < attrcount; i++) {
                if (lfs_tag_type3(attrs[i].tag) == LFS_TYPE_DELETE &&
                        d->id == lfs_tag_id(attrs[i].tag)) {
                    d->m.pair[0] = LFS_BLOCK_NULL;
                    d->m.pair[1] = LFS_BLOCK_NULL;
                } else if (lfs_tag_type3(attrs[i].tag) == LFS_TYPE_DELETE &&
                        d->id > lfs_tag_id(attrs[i].tag)) {
                    d->id -= 1;
                    if (d->type == LFS_TYPE_DIR) {
                        ((lfs_dir_t*)d)->pos -= 1;
                    }
                } else if (lfs_tag_type3(attrs[i].tag) == LFS_TYPE_CREATE &&
                        d->id >= lfs_tag_id(attrs[i].tag)) {
                    d->id += 1;
                    if (d->type == LFS_TYPE_DIR) {
                        ((lfs_dir_t*)d)->pos += 1;
                    }
                }
            }
        }
    }

    for (struct lfs_mlist *d = lfs->mlist; d; d = d->next) {
        if (lfs_pair_cmp(d->m.pair, olddir.pair) == 0) {
            while (d->id >= d->m.count && d->m.split) {
                // we split and id is on tail now
                d->id -= d->m.count;
                int err = lfs_dir_fetch(lfs, &d->m, d->m.tail);
                if (err) {
                    return err;
                }
            }
        }
    }

    return 0;
}
#endif


/// Top level directory operations ///
<<<<<<< HEAD
#ifndef LFS_READONLY
int lfs_mkdir(lfs_t *lfs, const char *path) {
    LFS_TRACE("lfs_mkdir(%p, \"%s\")", (void*)lfs, path);
=======
static int lfs_mkdirraw(lfs_t *lfs, const char *path) {
>>>>>>> a99a93fb
    // deorphan if we haven't yet, needed at most once after poweron
    int err = lfs_fs_forceconsistency(lfs);
    if (err) {
        return err;
    }

    struct lfs_mlist cwd;
    cwd.next = lfs->mlist;
    uint16_t id;
    err = lfs_dir_find(lfs, &cwd.m, &path, &id);
    if (!(err == LFS_ERR_NOENT && id != 0x3ff)) {
        return (err < 0) ? err : LFS_ERR_EXIST;
    }

    // check that name fits
    lfs_size_t nlen = strlen(path);
    if (nlen > lfs->name_max) {
        return LFS_ERR_NAMETOOLONG;
    }

    // build up new directory
    lfs_alloc_ack(lfs);
    lfs_mdir_t dir;
    err = lfs_dir_alloc(lfs, &dir);
    if (err) {
        return err;
    }

    // find end of list
    lfs_mdir_t pred = cwd.m;
    while (pred.split) {
        err = lfs_dir_fetch(lfs, &pred, pred.tail);
        if (err) {
            return err;
        }
    }

    // setup dir
    lfs_pair_tole32(pred.tail);
    err = lfs_dir_commit(lfs, &dir, LFS_MKATTRS(
            {LFS_MKTAG(LFS_TYPE_SOFTTAIL, 0x3ff, 8), pred.tail}));
    lfs_pair_fromle32(pred.tail);
    if (err) {
        return err;
    }

    // current block end of list?
    if (cwd.m.split) {
        // update tails, this creates a desync
        lfs_fs_preporphans(lfs, +1);

        // it's possible our predecessor has to be relocated, and if
        // our parent is our predecessor's predecessor, this could have
        // caused our parent to go out of date, fortunately we can hook
        // ourselves into littlefs to catch this
        cwd.type = 0;
        cwd.id = 0;
        lfs->mlist = &cwd;

        lfs_pair_tole32(dir.pair);
        err = lfs_dir_commit(lfs, &pred, LFS_MKATTRS(
                {LFS_MKTAG(LFS_TYPE_SOFTTAIL, 0x3ff, 8), dir.pair}));
        lfs_pair_fromle32(dir.pair);
        if (err) {
            lfs->mlist = cwd.next;
            return err;
        }

        lfs->mlist = cwd.next;
        lfs_fs_preporphans(lfs, -1);
    }

    // now insert into our parent block
    lfs_pair_tole32(dir.pair);
    err = lfs_dir_commit(lfs, &cwd.m, LFS_MKATTRS(
            {LFS_MKTAG(LFS_TYPE_CREATE, id, 0), NULL},
            {LFS_MKTAG(LFS_TYPE_DIR, id, nlen), path},
            {LFS_MKTAG(LFS_TYPE_DIRSTRUCT, id, 8), dir.pair},
            {LFS_MKTAG_IF(!cwd.m.split,
                LFS_TYPE_SOFTTAIL, 0x3ff, 8), dir.pair}));
    lfs_pair_fromle32(dir.pair);
    if (err) {
        return err;
    }

    return 0;
}
#endif

<<<<<<< HEAD
int lfs_dir_open(lfs_t *lfs, lfs_dir_t *dir, const char *path) {
    LFS_TRACE("lfs_dir_open(%p, %p, \"%s\")", (void*)lfs, (void*)dir, path);
    LFS_ASSERT(!lfs_mlist_isopen(lfs->mlist, (struct lfs_mlist*)dir));

=======
static int lfs_dir_openraw(lfs_t *lfs, lfs_dir_t *dir, const char *path) {
>>>>>>> a99a93fb
    lfs_stag_t tag = lfs_dir_find(lfs, &dir->m, &path, NULL);
    if (tag < 0) {
        return tag;
    }

    if (lfs_tag_type3(tag) != LFS_TYPE_DIR) {
        return LFS_ERR_NOTDIR;
    }

    lfs_block_t pair[2];
    if (lfs_tag_id(tag) == 0x3ff) {
        // handle root dir separately
        pair[0] = lfs->root[0];
        pair[1] = lfs->root[1];
    } else {
        // get dir pair from parent
        lfs_stag_t res = lfs_dir_get(lfs, &dir->m, LFS_MKTAG(0x700, 0x3ff, 0),
                LFS_MKTAG(LFS_TYPE_STRUCT, lfs_tag_id(tag), 8), pair);
        if (res < 0) {
            return res;
        }
        lfs_pair_fromle32(pair);
    }

    // fetch first pair
    int err = lfs_dir_fetch(lfs, &dir->m, pair);
    if (err) {
        return err;
    }

    // setup entry
    dir->head[0] = dir->m.pair[0];
    dir->head[1] = dir->m.pair[1];
    dir->id = 0;
    dir->pos = 0;

    // add to list of mdirs
    dir->type = LFS_TYPE_DIR;
    lfs_mlist_append(lfs, (struct lfs_mlist *)dir);

    return 0;
}

static int lfs_dir_closeraw(lfs_t *lfs, lfs_dir_t *dir) {
    // remove from list of mdirs
    lfs_mlist_remove(lfs, (struct lfs_mlist *)dir);

    return 0;
}

static int lfs_dir_readraw(lfs_t *lfs, lfs_dir_t *dir, struct lfs_info *info) {
    memset(info, 0, sizeof(*info));

    // special offset for '.' and '..'
    if (dir->pos == 0) {
        info->type = LFS_TYPE_DIR;
        strcpy(info->name, ".");
        dir->pos += 1;
        return true;
    } else if (dir->pos == 1) {
        info->type = LFS_TYPE_DIR;
        strcpy(info->name, "..");
        dir->pos += 1;
        return true;
    }

    while (true) {
        if (dir->id == dir->m.count) {
            if (!dir->m.split) {
                return false;
            }

            int err = lfs_dir_fetch(lfs, &dir->m, dir->m.tail);
            if (err) {
                return err;
            }

            dir->id = 0;
        }

        int err = lfs_dir_getinfo(lfs, &dir->m, dir->id, info);
        if (err && err != LFS_ERR_NOENT) {
            return err;
        }

        dir->id += 1;
        if (err != LFS_ERR_NOENT) {
            break;
        }
    }

    dir->pos += 1;
    return true;
}

static int lfs_dir_seekraw(lfs_t *lfs, lfs_dir_t *dir, lfs_off_t off) {
    // simply walk from head dir
    int err = lfs_dir_rewindraw(lfs, dir);
    if (err) {
        return err;
    }

    // first two for ./..
    dir->pos = lfs_min(2, off);
    off -= dir->pos;

    // skip superblock entry
    dir->id = (off > 0 && lfs_pair_cmp(dir->head, lfs->root) == 0);

    while (off > 0) {
        int diff = lfs_min(dir->m.count - dir->id, off);
        dir->id += diff;
        dir->pos += diff;
        off -= diff;

        if (dir->id == dir->m.count) {
            if (!dir->m.split) {
                return LFS_ERR_INVAL;
            }

            err = lfs_dir_fetch(lfs, &dir->m, dir->m.tail);
            if (err) {
                return err;
            }

            dir->id = 0;
        }
    }

    return 0;
}

static lfs_soff_t lfs_dir_tellraw(lfs_t *lfs, lfs_dir_t *dir) {
    (void)lfs;
    return dir->pos;
}

static int lfs_dir_rewindraw(lfs_t *lfs, lfs_dir_t *dir) {
    // reload the head dir
    int err = lfs_dir_fetch(lfs, &dir->m, dir->head);
    if (err) {
        return err;
    }

    dir->id = 0;
    dir->pos = 0;
    return 0;
}


/// File index list operations ///
static int lfs_ctz_index(lfs_t *lfs, lfs_off_t *off) {
    lfs_off_t size = *off;
    lfs_off_t b = lfs->cfg->block_size - 2*4;
    lfs_off_t i = size / b;
    if (i == 0) {
        return 0;
    }

    i = (size - 4*(lfs_popc(i-1)+2)) / b;
    *off = size - b*i - 4*lfs_popc(i);
    return i;
}

static int lfs_ctz_find(lfs_t *lfs,
        const lfs_cache_t *pcache, lfs_cache_t *rcache,
        lfs_block_t head, lfs_size_t size,
        lfs_size_t pos, lfs_block_t *block, lfs_off_t *off) {
    if (size == 0) {
        *block = LFS_BLOCK_NULL;
        *off = 0;
        return 0;
    }

    lfs_off_t current = lfs_ctz_index(lfs, &(lfs_off_t){size-1});
    lfs_off_t target = lfs_ctz_index(lfs, &pos);

    while (current > target) {
        lfs_size_t skip = lfs_min(
                lfs_npw2(current-target+1) - 1,
                lfs_ctz(current));

        int err = lfs_bd_read(lfs,
                pcache, rcache, sizeof(head),
                head, 4*skip, &head, sizeof(head));
        head = lfs_fromle32(head);
        if (err) {
            return err;
        }

        current -= 1 << skip;
    }

    *block = head;
    *off = pos;
    return 0;
}

#ifndef LFS_READONLY
static int lfs_ctz_extend(lfs_t *lfs,
        lfs_cache_t *pcache, lfs_cache_t *rcache,
        lfs_block_t head, lfs_size_t size,
        lfs_block_t *block, lfs_off_t *off) {
    while (true) {
        // go ahead and grab a block
        lfs_block_t nblock;
        int err = lfs_alloc(lfs, &nblock);
        if (err) {
            return err;
        }

        {
            err = lfs_bd_erase(lfs, nblock);
            if (err) {
                if (err == LFS_ERR_CORRUPT) {
                    goto relocate;
                }
                return err;
            }

            if (size == 0) {
                *block = nblock;
                *off = 0;
                return 0;
            }

            lfs_size_t noff = size - 1;
            lfs_off_t index = lfs_ctz_index(lfs, &noff);
            noff = noff + 1;

            // just copy out the last block if it is incomplete
            if (noff != lfs->cfg->block_size) {
                for (lfs_off_t i = 0; i < noff; i++) {
                    uint8_t data;
                    err = lfs_bd_read(lfs,
                            NULL, rcache, noff-i,
                            head, i, &data, 1);
                    if (err) {
                        return err;
                    }

                    err = lfs_bd_prog(lfs,
                            pcache, rcache, true,
                            nblock, i, &data, 1);
                    if (err) {
                        if (err == LFS_ERR_CORRUPT) {
                            goto relocate;
                        }
                        return err;
                    }
                }

                *block = nblock;
                *off = noff;
                return 0;
            }

            // append block
            index += 1;
            lfs_size_t skips = lfs_ctz(index) + 1;
            lfs_block_t nhead = head;
            for (lfs_off_t i = 0; i < skips; i++) {
                nhead = lfs_tole32(nhead);
                err = lfs_bd_prog(lfs, pcache, rcache, true,
                        nblock, 4*i, &nhead, 4);
                nhead = lfs_fromle32(nhead);
                if (err) {
                    if (err == LFS_ERR_CORRUPT) {
                        goto relocate;
                    }
                    return err;
                }

                if (i != skips-1) {
                    err = lfs_bd_read(lfs,
                            NULL, rcache, sizeof(nhead),
                            nhead, 4*i, &nhead, sizeof(nhead));
                    nhead = lfs_fromle32(nhead);
                    if (err) {
                        return err;
                    }
                }
            }

            *block = nblock;
            *off = 4*skips;
            return 0;
        }

relocate:
        LFS_DEBUG("Bad block at 0x%"PRIx32, nblock);

        // just clear cache and try a new block
        lfs_cache_drop(lfs, pcache);
    }
}
#endif

static int lfs_ctz_traverse(lfs_t *lfs,
        const lfs_cache_t *pcache, lfs_cache_t *rcache,
        lfs_block_t head, lfs_size_t size,
        int (*cb)(void*, lfs_block_t), void *data) {
    if (size == 0) {
        return 0;
    }

    lfs_off_t index = lfs_ctz_index(lfs, &(lfs_off_t){size-1});

    while (true) {
        int err = cb(data, head);
        if (err) {
            return err;
        }

        if (index == 0) {
            return 0;
        }

        lfs_block_t heads[2];
        int count = 2 - (index & 1);
        err = lfs_bd_read(lfs,
                pcache, rcache, count*sizeof(head),
                head, 0, &heads, count*sizeof(head));
        heads[0] = lfs_fromle32(heads[0]);
        heads[1] = lfs_fromle32(heads[1]);
        if (err) {
            return err;
        }

        for (int i = 0; i < count-1; i++) {
            err = cb(data, heads[i]);
            if (err) {
                return err;
            }
        }

        head = heads[count-1];
        index -= count;
    }
}


/// Top level file operations ///
static int lfs_file_opencfgraw(lfs_t *lfs, lfs_file_t *file,
        const char *path, int flags,
        const struct lfs_file_config *cfg) {
<<<<<<< HEAD
    LFS_TRACE("lfs_file_opencfg(%p, %p, \"%s\", %x, %p {"
                 ".buffer=%p, .attrs=%p, .attr_count=%"PRIu32"})",
            (void*)lfs, (void*)file, path, flags,
            (void*)cfg, cfg->buffer, (void*)cfg->attrs, cfg->attr_count);
    LFS_ASSERT(!lfs_mlist_isopen(lfs->mlist, (struct lfs_mlist*)file));

#ifdef LFS_READONLY
    LFS_ASSERT((flags & 3) == LFS_O_RDONLY);
#else
=======
>>>>>>> a99a93fb
    // deorphan if we haven't yet, needed at most once after poweron
    if ((flags & LFS_O_RDWR) != LFS_O_RDONLY) {
        int err = lfs_fs_forceconsistency(lfs);
        if (err) {
            return err;
        }
    }
#endif

    // setup simple file details
    int err;
    file->cfg = cfg;
    file->flags = flags | LFS_F_OPENED;
    file->pos = 0;
    file->off = 0;
    file->cache.buffer = NULL;

    // allocate entry for file if it doesn't exist
    lfs_stag_t tag = lfs_dir_find(lfs, &file->m, &path, &file->id);
    if (tag < 0 && !(tag == LFS_ERR_NOENT && file->id != 0x3ff)) {
        err = tag;
        goto cleanup;
    }

    // get id, add to list of mdirs to catch update changes
    file->type = LFS_TYPE_REG;
    lfs_mlist_append(lfs, (struct lfs_mlist *)file);

#ifdef LFS_READONLY
    if (tag == LFS_ERR_NOENT) {
        err = LFS_ERR_NOENT;
        goto cleanup;
#else
    if (tag == LFS_ERR_NOENT) {
        if (!(flags & LFS_O_CREAT)) {
            err = LFS_ERR_NOENT;
            goto cleanup;
        }

        // check that name fits
        lfs_size_t nlen = strlen(path);
        if (nlen > lfs->name_max) {
            err = LFS_ERR_NAMETOOLONG;
            goto cleanup;
        }

        // get next slot and create entry to remember name
        err = lfs_dir_commit(lfs, &file->m, LFS_MKATTRS(
                {LFS_MKTAG(LFS_TYPE_CREATE, file->id, 0), NULL},
                {LFS_MKTAG(LFS_TYPE_REG, file->id, nlen), path},
                {LFS_MKTAG(LFS_TYPE_INLINESTRUCT, file->id, 0), NULL}));
        if (err) {
            err = LFS_ERR_NAMETOOLONG;
            goto cleanup;
        }

        tag = LFS_MKTAG(LFS_TYPE_INLINESTRUCT, 0, 0);
    } else if (flags & LFS_O_EXCL) {
        err = LFS_ERR_EXIST;
        goto cleanup;
#endif
    } else if (lfs_tag_type3(tag) != LFS_TYPE_REG) {
        err = LFS_ERR_ISDIR;
        goto cleanup;
#ifndef LFS_READONLY
    } else if (flags & LFS_O_TRUNC) {
        // truncate if requested
        tag = LFS_MKTAG(LFS_TYPE_INLINESTRUCT, file->id, 0);
        file->flags |= LFS_F_DIRTY;
#endif
    } else {
        // try to load what's on disk, if it's inlined we'll fix it later
        tag = lfs_dir_get(lfs, &file->m, LFS_MKTAG(0x700, 0x3ff, 0),
                LFS_MKTAG(LFS_TYPE_STRUCT, file->id, 8), &file->ctz);
        if (tag < 0) {
            err = tag;
            goto cleanup;
        }
        lfs_ctz_fromle32(&file->ctz);
    }

    // fetch attrs
    for (unsigned i = 0; i < file->cfg->attr_count; i++) {
        // if opened for read / read-write operations
        if ((file->flags & LFS_O_RDONLY) == LFS_O_RDONLY) {
            lfs_stag_t res = lfs_dir_get(lfs, &file->m,
                    LFS_MKTAG(0x7ff, 0x3ff, 0),
                    LFS_MKTAG(LFS_TYPE_USERATTR + file->cfg->attrs[i].type,
                        file->id, file->cfg->attrs[i].size),
                        file->cfg->attrs[i].buffer);
            if (res < 0 && res != LFS_ERR_NOENT) {
                err = res;
                goto cleanup;
            }
        }

#ifndef LFS_READONLY
        // if opened for write / read-write operations
        if ((file->flags & LFS_O_WRONLY) == LFS_O_WRONLY) {
            if (file->cfg->attrs[i].size > lfs->attr_max) {
                err = LFS_ERR_NOSPC;
                goto cleanup;
            }

            file->flags |= LFS_F_DIRTY;
        }
#endif
    }

    // allocate buffer if needed
    if (file->cfg->buffer) {
        file->cache.buffer = file->cfg->buffer;
    } else {
        file->cache.buffer = lfs_malloc(lfs->cfg->cache_size);
        if (!file->cache.buffer) {
            err = LFS_ERR_NOMEM;
            goto cleanup;
        }
    }

    // zero to avoid information leak
    lfs_cache_zero(lfs, &file->cache);

    if (lfs_tag_type3(tag) == LFS_TYPE_INLINESTRUCT) {
        // load inline files
        file->ctz.head = LFS_BLOCK_INLINE;
        file->ctz.size = lfs_tag_size(tag);
        file->flags |= LFS_F_INLINE;
        file->cache.block = file->ctz.head;
        file->cache.off = 0;
        file->cache.size = lfs->cfg->cache_size;

        // don't always read (may be new/trunc file)
        if (file->ctz.size > 0) {
            lfs_stag_t res = lfs_dir_get(lfs, &file->m,
                    LFS_MKTAG(0x700, 0x3ff, 0),
                    LFS_MKTAG(LFS_TYPE_STRUCT, file->id,
                        lfs_min(file->cache.size, 0x3fe)),
                    file->cache.buffer);
            if (res < 0) {
                err = res;
                goto cleanup;
            }
        }
    }

    return 0;

cleanup:
    // clean up lingering resources
#ifndef LFS_READONLY
    file->flags |= LFS_F_ERRED;
<<<<<<< HEAD
#endif
    lfs_file_close(lfs, file);
    LFS_TRACE("lfs_file_opencfg -> %d", err);
=======
    lfs_file_closeraw(lfs, file);
>>>>>>> a99a93fb
    return err;
}

static int lfs_file_openraw(lfs_t *lfs, lfs_file_t *file,
        const char *path, int flags) {
    static const struct lfs_file_config defaults = {0};
    int err = lfs_file_opencfgraw(lfs, file, path, flags, &defaults);
    return err;
}

static int lfs_file_closeraw(lfs_t *lfs, lfs_file_t *file) {
    LFS_ASSERT(file->flags & LFS_F_OPENED);

<<<<<<< HEAD
#ifdef LFS_READONLY
    int err = 0;
#else
    int err = lfs_file_sync(lfs, file);
#endif
=======
    int err = lfs_file_syncraw(lfs, file);
>>>>>>> a99a93fb

    // remove from list of mdirs
    lfs_mlist_remove(lfs, (struct lfs_mlist*)file);

    // clean up memory
    if (!file->cfg->buffer) {
        lfs_free(file->cache.buffer);
    }

    file->flags &= ~LFS_F_OPENED;
    return err;
}


#ifndef LFS_READONLY
static int lfs_file_relocate(lfs_t *lfs, lfs_file_t *file) {
    LFS_ASSERT(file->flags & LFS_F_OPENED);

    while (true) {
        // just relocate what exists into new block
        lfs_block_t nblock;
        int err = lfs_alloc(lfs, &nblock);
        if (err) {
            return err;
        }

        err = lfs_bd_erase(lfs, nblock);
        if (err) {
            if (err == LFS_ERR_CORRUPT) {
                goto relocate;
            }
            return err;
        }

        // either read from dirty cache or disk
        for (lfs_off_t i = 0; i < file->off; i++) {
            uint8_t data;
            if (file->flags & LFS_F_INLINE) {
                err = lfs_dir_getread(lfs, &file->m,
                        // note we evict inline files before they can be dirty
                        NULL, &file->cache, file->off-i,
                        LFS_MKTAG(0xfff, 0x1ff, 0),
                        LFS_MKTAG(LFS_TYPE_INLINESTRUCT, file->id, 0),
                        i, &data, 1);
                if (err) {
                    return err;
                }
            } else {
                err = lfs_bd_read(lfs,
                        &file->cache, &lfs->rcache, file->off-i,
                        file->block, i, &data, 1);
                if (err) {
                    return err;
                }
            }

            err = lfs_bd_prog(lfs,
                    &lfs->pcache, &lfs->rcache, true,
                    nblock, i, &data, 1);
            if (err) {
                if (err == LFS_ERR_CORRUPT) {
                    goto relocate;
                }
                return err;
            }
        }

        // copy over new state of file
        memcpy(file->cache.buffer, lfs->pcache.buffer, lfs->cfg->cache_size);
        file->cache.block = lfs->pcache.block;
        file->cache.off = lfs->pcache.off;
        file->cache.size = lfs->pcache.size;
        lfs_cache_zero(lfs, &lfs->pcache);

        file->block = nblock;
        file->flags |= LFS_F_WRITING;
        return 0;

relocate:
        LFS_DEBUG("Bad block at 0x%"PRIx32, nblock);

        // just clear cache and try a new block
        lfs_cache_drop(lfs, &lfs->pcache);
    }
}
#endif

#ifndef LFS_READONLY
static int lfs_file_outline(lfs_t *lfs, lfs_file_t *file) {
    file->off = file->pos;
    lfs_alloc_ack(lfs);
    int err = lfs_file_relocate(lfs, file);
    if (err) {
        return err;
    }

    file->flags &= ~LFS_F_INLINE;
    return 0;
}
#endif

#ifndef LFS_READONLY
static int lfs_file_flush(lfs_t *lfs, lfs_file_t *file) {
    LFS_ASSERT(file->flags & LFS_F_OPENED);

    if (file->flags & LFS_F_READING) {
        if (!(file->flags & LFS_F_INLINE)) {
            lfs_cache_drop(lfs, &file->cache);
        }
        file->flags &= ~LFS_F_READING;
    }

    if (file->flags & LFS_F_WRITING) {
        lfs_off_t pos = file->pos;

        if (!(file->flags & LFS_F_INLINE)) {
            // copy over anything after current branch
            lfs_file_t orig = {
                .ctz.head = file->ctz.head,
                .ctz.size = file->ctz.size,
                .flags = LFS_O_RDONLY | LFS_F_OPENED,
                .pos = file->pos,
                .cache = lfs->rcache,
            };
            lfs_cache_drop(lfs, &lfs->rcache);

            while (file->pos < file->ctz.size) {
                // copy over a byte at a time, leave it up to caching
                // to make this efficient
                uint8_t data;
                lfs_ssize_t res = lfs_file_readraw(lfs, &orig, &data, 1);
                if (res < 0) {
                    return res;
                }

                res = lfs_file_writeraw(lfs, file, &data, 1);
                if (res < 0) {
                    return res;
                }

                // keep our reference to the rcache in sync
                if (lfs->rcache.block != LFS_BLOCK_NULL) {
                    lfs_cache_drop(lfs, &orig.cache);
                    lfs_cache_drop(lfs, &lfs->rcache);
                }
            }

            // write out what we have
            while (true) {
                int err = lfs_bd_flush(lfs, &file->cache, &lfs->rcache, true);
                if (err) {
                    if (err == LFS_ERR_CORRUPT) {
                        goto relocate;
                    }
                    return err;
                }

                break;

relocate:
                LFS_DEBUG("Bad block at 0x%"PRIx32, file->block);
                err = lfs_file_relocate(lfs, file);
                if (err) {
                    return err;
                }
            }
        } else {
            file->pos = lfs_max(file->pos, file->ctz.size);
        }

        // actual file updates
        file->ctz.head = file->block;
        file->ctz.size = file->pos;
        file->flags &= ~LFS_F_WRITING;
        file->flags |= LFS_F_DIRTY;

        file->pos = pos;
    }

    return 0;
}
#endif

<<<<<<< HEAD
#ifndef LFS_READONLY
int lfs_file_sync(lfs_t *lfs, lfs_file_t *file) {
    LFS_TRACE("lfs_file_sync(%p, %p)", (void*)lfs, (void*)file);
=======
static int lfs_file_syncraw(lfs_t *lfs, lfs_file_t *file) {
>>>>>>> a99a93fb
    LFS_ASSERT(file->flags & LFS_F_OPENED);

    if (file->flags & LFS_F_ERRED) {
        // it's not safe to do anything if our file errored
        return 0;
    }

    int err = lfs_file_flush(lfs, file);
    if (err) {
        file->flags |= LFS_F_ERRED;
        return err;
    }


    if ((file->flags & LFS_F_DIRTY) &&
            !lfs_pair_isnull(file->m.pair)) {
        // update dir entry
        uint16_t type;
        const void *buffer;
        lfs_size_t size;
        struct lfs_ctz ctz;
        if (file->flags & LFS_F_INLINE) {
            // inline the whole file
            type = LFS_TYPE_INLINESTRUCT;
            buffer = file->cache.buffer;
            size = file->ctz.size;
        } else {
            // update the ctz reference
            type = LFS_TYPE_CTZSTRUCT;
            // copy ctz so alloc will work during a relocate
            ctz = file->ctz;
            lfs_ctz_tole32(&ctz);
            buffer = &ctz;
            size = sizeof(ctz);
        }

        // commit file data and attributes
        err = lfs_dir_commit(lfs, &file->m, LFS_MKATTRS(
                {LFS_MKTAG(type, file->id, size), buffer},
                {LFS_MKTAG(LFS_FROM_USERATTRS, file->id,
                    file->cfg->attr_count), file->cfg->attrs}));
        if (err) {
            file->flags |= LFS_F_ERRED;
            return err;
        }

        file->flags &= ~LFS_F_DIRTY;
    }

    return 0;
}
#endif

static lfs_ssize_t lfs_file_readraw(lfs_t *lfs, lfs_file_t *file,
        void *buffer, lfs_size_t size) {
    LFS_ASSERT(file->flags & LFS_F_OPENED);
#ifndef LFS_READONLY
    LFS_ASSERT((file->flags & LFS_O_RDWR) != LFS_O_WRONLY);
#endif

    uint8_t *data = buffer;
    lfs_size_t nsize = size;

#ifndef LFS_READONLY
    if (file->flags & LFS_F_WRITING) {
        // flush out any writes
        int err = lfs_file_flush(lfs, file);
        if (err) {
            return err;
        }
    }
#endif

    if (file->pos >= file->ctz.size) {
        // eof if past end
        return 0;
    }

    size = lfs_min(size, file->ctz.size - file->pos);
    nsize = size;

    while (nsize > 0) {
        // check if we need a new block
        if (!(file->flags & LFS_F_READING) ||
                file->off == lfs->cfg->block_size) {
            if (!(file->flags & LFS_F_INLINE)) {
                int err = lfs_ctz_find(lfs, NULL, &file->cache,
                        file->ctz.head, file->ctz.size,
                        file->pos, &file->block, &file->off);
                if (err) {
                    return err;
                }
            } else {
                file->block = LFS_BLOCK_INLINE;
                file->off = file->pos;
            }

            file->flags |= LFS_F_READING;
        }

        // read as much as we can in current block
        lfs_size_t diff = lfs_min(nsize, lfs->cfg->block_size - file->off);
        if (file->flags & LFS_F_INLINE) {
            int err = lfs_dir_getread(lfs, &file->m,
                    NULL, &file->cache, lfs->cfg->block_size,
                    LFS_MKTAG(0xfff, 0x1ff, 0),
                    LFS_MKTAG(LFS_TYPE_INLINESTRUCT, file->id, 0),
                    file->off, data, diff);
            if (err) {
                return err;
            }
        } else {
            int err = lfs_bd_read(lfs,
                    NULL, &file->cache, lfs->cfg->block_size,
                    file->block, file->off, data, diff);
            if (err) {
                return err;
            }
        }

        file->pos += diff;
        file->off += diff;
        data += diff;
        nsize -= diff;
    }

    return size;
}

<<<<<<< HEAD
#ifndef LFS_READONLY
lfs_ssize_t lfs_file_write(lfs_t *lfs, lfs_file_t *file,
=======
static lfs_ssize_t lfs_file_writeraw(lfs_t *lfs, lfs_file_t *file,
>>>>>>> a99a93fb
        const void *buffer, lfs_size_t size) {
    LFS_ASSERT(file->flags & LFS_F_OPENED);
    LFS_ASSERT((file->flags & LFS_O_RDWR) != LFS_O_RDONLY);

    const uint8_t *data = buffer;
    lfs_size_t nsize = size;

    if (file->flags & LFS_F_READING) {
        // drop any reads
        int err = lfs_file_flush(lfs, file);
        if (err) {
            return err;
        }
    }

    if ((file->flags & LFS_O_APPEND) && file->pos < file->ctz.size) {
        file->pos = file->ctz.size;
    }

    if (file->pos + size > lfs->file_max) {
        // Larger than file limit?
        return LFS_ERR_FBIG;
    }

    if (!(file->flags & LFS_F_WRITING) && file->pos > file->ctz.size) {
        // fill with zeros
        lfs_off_t pos = file->pos;
        file->pos = file->ctz.size;

        while (file->pos < pos) {
            lfs_ssize_t res = lfs_file_writeraw(lfs, file, &(uint8_t){0}, 1);
            if (res < 0) {
                return res;
            }
        }
    }

    if ((file->flags & LFS_F_INLINE) &&
            lfs_max(file->pos+nsize, file->ctz.size) >
            lfs_min(0x3fe, lfs_min(
                lfs->cfg->cache_size, lfs->cfg->block_size/8))) {
        // inline file doesn't fit anymore
        int err = lfs_file_outline(lfs, file);
        if (err) {
            file->flags |= LFS_F_ERRED;
            return err;
        }
    }

    while (nsize > 0) {
        // check if we need a new block
        if (!(file->flags & LFS_F_WRITING) ||
                file->off == lfs->cfg->block_size) {
            if (!(file->flags & LFS_F_INLINE)) {
                if (!(file->flags & LFS_F_WRITING) && file->pos > 0) {
                    // find out which block we're extending from
                    int err = lfs_ctz_find(lfs, NULL, &file->cache,
                            file->ctz.head, file->ctz.size,
                            file->pos-1, &file->block, &file->off);
                    if (err) {
                        file->flags |= LFS_F_ERRED;
                        return err;
                    }

                    // mark cache as dirty since we may have read data into it
                    lfs_cache_zero(lfs, &file->cache);
                }

                // extend file with new blocks
                lfs_alloc_ack(lfs);
                int err = lfs_ctz_extend(lfs, &file->cache, &lfs->rcache,
                        file->block, file->pos,
                        &file->block, &file->off);
                if (err) {
                    file->flags |= LFS_F_ERRED;
                    return err;
                }
            } else {
                file->block = LFS_BLOCK_INLINE;
                file->off = file->pos;
            }

            file->flags |= LFS_F_WRITING;
        }

        // program as much as we can in current block
        lfs_size_t diff = lfs_min(nsize, lfs->cfg->block_size - file->off);
        while (true) {
            int err = lfs_bd_prog(lfs, &file->cache, &lfs->rcache, true,
                    file->block, file->off, data, diff);
            if (err) {
                if (err == LFS_ERR_CORRUPT) {
                    goto relocate;
                }
                file->flags |= LFS_F_ERRED;
                return err;
            }

            break;
relocate:
            err = lfs_file_relocate(lfs, file);
            if (err) {
                file->flags |= LFS_F_ERRED;
                return err;
            }
        }

        file->pos += diff;
        file->off += diff;
        data += diff;
        nsize -= diff;

        lfs_alloc_ack(lfs);
    }

    file->flags &= ~LFS_F_ERRED;
    return size;
}
#endif

static lfs_soff_t lfs_file_seekraw(lfs_t *lfs, lfs_file_t *file,
        lfs_soff_t off, int whence) {
    LFS_ASSERT(file->flags & LFS_F_OPENED);

#ifndef LFS_READONLY
    // write out everything beforehand, may be noop if rdonly
    int err = lfs_file_flush(lfs, file);
    if (err) {
        return err;
    }
#endif

    // find new pos
    lfs_off_t npos = file->pos;
    if (whence == LFS_SEEK_SET) {
        npos = off;
    } else if (whence == LFS_SEEK_CUR) {
        npos = file->pos + off;
    } else if (whence == LFS_SEEK_END) {
        npos = file->ctz.size + off;
    }

    if (npos > lfs->file_max) {
        // file position out of range
        return LFS_ERR_INVAL;
    }

    // update pos
    file->pos = npos;
    return npos;
}

<<<<<<< HEAD
#ifndef LFS_READONLY
int lfs_file_truncate(lfs_t *lfs, lfs_file_t *file, lfs_off_t size) {
    LFS_TRACE("lfs_file_truncate(%p, %p, %"PRIu32")",
            (void*)lfs, (void*)file, size);
=======
static int lfs_file_truncateraw(lfs_t *lfs, lfs_file_t *file, lfs_off_t size) {
>>>>>>> a99a93fb
    LFS_ASSERT(file->flags & LFS_F_OPENED);
    LFS_ASSERT((file->flags & LFS_O_RDWR) != LFS_O_RDONLY);

    if (size > LFS_FILE_MAX) {
        return LFS_ERR_INVAL;
    }

    lfs_off_t pos = file->pos;
    lfs_off_t oldsize = lfs_file_sizeraw(lfs, file);
    if (size < oldsize) {
        // need to flush since directly changing metadata
        int err = lfs_file_flush(lfs, file);
        if (err) {
            return err;
        }

        // lookup new head in ctz skip list
        err = lfs_ctz_find(lfs, NULL, &file->cache,
                file->ctz.head, file->ctz.size,
                size, &file->block, &file->off);
        if (err) {
            return err;
        }

        file->ctz.head = file->block;
        file->ctz.size = size;
        file->flags |= LFS_F_DIRTY | LFS_F_READING;
    } else if (size > oldsize) {
        // flush+seek if not already at end
        if (file->pos != oldsize) {
            lfs_soff_t res = lfs_file_seekraw(lfs, file, 0, LFS_SEEK_END);
            if (res < 0) {
                return (int)res;
            }
        }

        // fill with zeros
        while (file->pos < size) {
            lfs_ssize_t res = lfs_file_writeraw(lfs, file, &(uint8_t){0}, 1);
            if (res < 0) {
                return (int)res;
            }
        }
    }

    // restore pos
    lfs_soff_t res = lfs_file_seekraw(lfs, file, pos, LFS_SEEK_SET);
    if (res < 0) {
      return (int)res;
    }

    return 0;
}
#endif

static lfs_soff_t lfs_file_tellraw(lfs_t *lfs, lfs_file_t *file) {
    LFS_ASSERT(file->flags & LFS_F_OPENED);
    (void)lfs;
    return file->pos;
}

static int lfs_file_rewindraw(lfs_t *lfs, lfs_file_t *file) {
    lfs_soff_t res = lfs_file_seekraw(lfs, file, 0, LFS_SEEK_SET);
    if (res < 0) {
        return (int)res;
    }

    return 0;
}

static lfs_soff_t lfs_file_sizeraw(lfs_t *lfs, lfs_file_t *file) {
    LFS_ASSERT(file->flags & LFS_F_OPENED);
    (void)lfs;

#ifndef LFS_READONLY
    if (file->flags & LFS_F_WRITING) {
        return lfs_max(file->pos, file->ctz.size);
<<<<<<< HEAD
=======
    } else {
        return file->ctz.size;
>>>>>>> a99a93fb
    }
#endif
    LFS_TRACE("lfs_file_size -> %"PRId32, file->ctz.size);
    return file->ctz.size;
}


/// General fs operations ///
static int lfs_statraw(lfs_t *lfs, const char *path, struct lfs_info *info) {
    lfs_mdir_t cwd;
    lfs_stag_t tag = lfs_dir_find(lfs, &cwd, &path, NULL);
    if (tag < 0) {
        return (int)tag;
    }

    return lfs_dir_getinfo(lfs, &cwd, lfs_tag_id(tag), info);
}

<<<<<<< HEAD
#ifndef LFS_READONLY
int lfs_remove(lfs_t *lfs, const char *path) {
    LFS_TRACE("lfs_remove(%p, \"%s\")", (void*)lfs, path);

=======
static int lfs_removeraw(lfs_t *lfs, const char *path) {
>>>>>>> a99a93fb
    // deorphan if we haven't yet, needed at most once after poweron
    int err = lfs_fs_forceconsistency(lfs);
    if (err) {
        return err;
    }

    lfs_mdir_t cwd;
    lfs_stag_t tag = lfs_dir_find(lfs, &cwd, &path, NULL);
    if (tag < 0 || lfs_tag_id(tag) == 0x3ff) {
        return (tag < 0) ? (int)tag : LFS_ERR_INVAL;
    }

    struct lfs_mlist dir;
    dir.next = lfs->mlist;
    if (lfs_tag_type3(tag) == LFS_TYPE_DIR) {
        // must be empty before removal
        lfs_block_t pair[2];
        lfs_stag_t res = lfs_dir_get(lfs, &cwd, LFS_MKTAG(0x700, 0x3ff, 0),
                LFS_MKTAG(LFS_TYPE_STRUCT, lfs_tag_id(tag), 8), pair);
        if (res < 0) {
            return (int)res;
        }
        lfs_pair_fromle32(pair);

        err = lfs_dir_fetch(lfs, &dir.m, pair);
        if (err) {
            return err;
        }

        if (dir.m.count > 0 || dir.m.split) {
            return LFS_ERR_NOTEMPTY;
        }

        // mark fs as orphaned
        lfs_fs_preporphans(lfs, +1);

        // I know it's crazy but yes, dir can be changed by our parent's
        // commit (if predecessor is child)
        dir.type = 0;
        dir.id = 0;
        lfs->mlist = &dir;
    }

    // delete the entry
    err = lfs_dir_commit(lfs, &cwd, LFS_MKATTRS(
            {LFS_MKTAG(LFS_TYPE_DELETE, lfs_tag_id(tag), 0), NULL}));
    if (err) {
        lfs->mlist = dir.next;
        return err;
    }

    lfs->mlist = dir.next;
    if (lfs_tag_type3(tag) == LFS_TYPE_DIR) {
        // fix orphan
        lfs_fs_preporphans(lfs, -1);

        err = lfs_fs_pred(lfs, dir.m.pair, &cwd);
        if (err) {
            return err;
        }

        err = lfs_dir_drop(lfs, &cwd, &dir.m);
        if (err) {
            return err;
        }
    }

    return 0;
}
#endif

<<<<<<< HEAD
#ifndef LFS_READONLY
int lfs_rename(lfs_t *lfs, const char *oldpath, const char *newpath) {
    LFS_TRACE("lfs_rename(%p, \"%s\", \"%s\")", (void*)lfs, oldpath, newpath);

=======
static int lfs_renameraw(lfs_t *lfs, const char *oldpath, const char *newpath) {
>>>>>>> a99a93fb
    // deorphan if we haven't yet, needed at most once after poweron
    int err = lfs_fs_forceconsistency(lfs);
    if (err) {
        return err;
    }

    // find old entry
    lfs_mdir_t oldcwd;
    lfs_stag_t oldtag = lfs_dir_find(lfs, &oldcwd, &oldpath, NULL);
    if (oldtag < 0 || lfs_tag_id(oldtag) == 0x3ff) {
        return (oldtag < 0) ? (int)oldtag : LFS_ERR_INVAL;
    }

    // find new entry
    lfs_mdir_t newcwd;
    uint16_t newid;
    lfs_stag_t prevtag = lfs_dir_find(lfs, &newcwd, &newpath, &newid);
    if ((prevtag < 0 || lfs_tag_id(prevtag) == 0x3ff) &&
            !(prevtag == LFS_ERR_NOENT && newid != 0x3ff)) {
        return (prevtag < 0) ? (int)prevtag : LFS_ERR_INVAL;
    }

    // if we're in the same pair there's a few special cases...
    bool samepair = (lfs_pair_cmp(oldcwd.pair, newcwd.pair) == 0);
    uint16_t newoldid = lfs_tag_id(oldtag);

    struct lfs_mlist prevdir;
    prevdir.next = lfs->mlist;
    if (prevtag == LFS_ERR_NOENT) {
        // check that name fits
        lfs_size_t nlen = strlen(newpath);
        if (nlen > lfs->name_max) {
            return LFS_ERR_NAMETOOLONG;
        }

        // there is a small chance we are being renamed in the same
        // directory/ to an id less than our old id, the global update
        // to handle this is a bit messy
        if (samepair && newid <= newoldid) {
            newoldid += 1;
        }
    } else if (lfs_tag_type3(prevtag) != lfs_tag_type3(oldtag)) {
        return LFS_ERR_ISDIR;
    } else if (samepair && newid == newoldid) {
        // we're renaming to ourselves??
        return 0;
    } else if (lfs_tag_type3(prevtag) == LFS_TYPE_DIR) {
        // must be empty before removal
        lfs_block_t prevpair[2];
        lfs_stag_t res = lfs_dir_get(lfs, &newcwd, LFS_MKTAG(0x700, 0x3ff, 0),
                LFS_MKTAG(LFS_TYPE_STRUCT, newid, 8), prevpair);
        if (res < 0) {
            return (int)res;
        }
        lfs_pair_fromle32(prevpair);

        // must be empty before removal
        err = lfs_dir_fetch(lfs, &prevdir.m, prevpair);
        if (err) {
            return err;
        }

        if (prevdir.m.count > 0 || prevdir.m.split) {
            return LFS_ERR_NOTEMPTY;
        }

        // mark fs as orphaned
        lfs_fs_preporphans(lfs, +1);

        // I know it's crazy but yes, dir can be changed by our parent's
        // commit (if predecessor is child)
        prevdir.type = 0;
        prevdir.id = 0;
        lfs->mlist = &prevdir;
    }

    if (!samepair) {
        lfs_fs_prepmove(lfs, newoldid, oldcwd.pair);
    }

    // move over all attributes
    err = lfs_dir_commit(lfs, &newcwd, LFS_MKATTRS(
            {LFS_MKTAG_IF(prevtag != LFS_ERR_NOENT,
                LFS_TYPE_DELETE, newid, 0), NULL},
            {LFS_MKTAG(LFS_TYPE_CREATE, newid, 0), NULL},
            {LFS_MKTAG(lfs_tag_type3(oldtag), newid, strlen(newpath)), newpath},
            {LFS_MKTAG(LFS_FROM_MOVE, newid, lfs_tag_id(oldtag)), &oldcwd},
            {LFS_MKTAG_IF(samepair,
                LFS_TYPE_DELETE, newoldid, 0), NULL}));
    if (err) {
        lfs->mlist = prevdir.next;
        return err;
    }

    // let commit clean up after move (if we're different! otherwise move
    // logic already fixed it for us)
    if (!samepair && lfs_gstate_hasmove(&lfs->gstate)) {
        // prep gstate and delete move id
        lfs_fs_prepmove(lfs, 0x3ff, NULL);
        err = lfs_dir_commit(lfs, &oldcwd, LFS_MKATTRS(
                {LFS_MKTAG(LFS_TYPE_DELETE, lfs_tag_id(oldtag), 0), NULL}));
        if (err) {
            lfs->mlist = prevdir.next;
            return err;
        }
    }

    lfs->mlist = prevdir.next;
    if (prevtag != LFS_ERR_NOENT && lfs_tag_type3(prevtag) == LFS_TYPE_DIR) {
        // fix orphan
        lfs_fs_preporphans(lfs, -1);

        err = lfs_fs_pred(lfs, prevdir.m.pair, &newcwd);
        if (err) {
            return err;
        }

        err = lfs_dir_drop(lfs, &newcwd, &prevdir.m);
        if (err) {
            return err;
        }
    }

    return 0;
}
#endif

static lfs_ssize_t lfs_getattrraw(lfs_t *lfs, const char *path,
        uint8_t type, void *buffer, lfs_size_t size) {
    lfs_mdir_t cwd;
    lfs_stag_t tag = lfs_dir_find(lfs, &cwd, &path, NULL);
    if (tag < 0) {
        return tag;
    }

    uint16_t id = lfs_tag_id(tag);
    if (id == 0x3ff) {
        // special case for root
        id = 0;
        int err = lfs_dir_fetch(lfs, &cwd, lfs->root);
        if (err) {
            return err;
        }
    }

    tag = lfs_dir_get(lfs, &cwd, LFS_MKTAG(0x7ff, 0x3ff, 0),
            LFS_MKTAG(LFS_TYPE_USERATTR + type,
                id, lfs_min(size, lfs->attr_max)),
            buffer);
    if (tag < 0) {
        if (tag == LFS_ERR_NOENT) {
            return LFS_ERR_NOATTR;
        }

        return tag;
    }

    return lfs_tag_size(tag);
}

#ifndef LFS_READONLY
static int lfs_commitattr(lfs_t *lfs, const char *path,
        uint8_t type, const void *buffer, lfs_size_t size) {
    lfs_mdir_t cwd;
    lfs_stag_t tag = lfs_dir_find(lfs, &cwd, &path, NULL);
    if (tag < 0) {
        return tag;
    }

    uint16_t id = lfs_tag_id(tag);
    if (id == 0x3ff) {
        // special case for root
        id = 0;
        int err = lfs_dir_fetch(lfs, &cwd, lfs->root);
        if (err) {
            return err;
        }
    }

    return lfs_dir_commit(lfs, &cwd, LFS_MKATTRS(
            {LFS_MKTAG(LFS_TYPE_USERATTR + type, id, size), buffer}));
}
#endif

<<<<<<< HEAD
#ifndef LFS_READONLY
int lfs_setattr(lfs_t *lfs, const char *path,
=======
static int lfs_setattrraw(lfs_t *lfs, const char *path,
>>>>>>> a99a93fb
        uint8_t type, const void *buffer, lfs_size_t size) {
    if (size > lfs->attr_max) {
        return LFS_ERR_NOSPC;
    }

    return lfs_commitattr(lfs, path, type, buffer, size);
}
#endif

<<<<<<< HEAD
#ifndef LFS_READONLY
int lfs_removeattr(lfs_t *lfs, const char *path, uint8_t type) {
    LFS_TRACE("lfs_removeattr(%p, \"%s\", %"PRIu8")", (void*)lfs, path, type);
    int err = lfs_commitattr(lfs, path, type, NULL, 0x3ff);
    LFS_TRACE("lfs_removeattr -> %d", err);
    return err;
=======
static int lfs_removeattrraw(lfs_t *lfs, const char *path, uint8_t type) {
    return lfs_commitattr(lfs, path, type, NULL, 0x3ff);
>>>>>>> a99a93fb
}
#endif


/// Filesystem operations ///
static int lfs_init(lfs_t *lfs, const struct lfs_config *cfg) {
    lfs->cfg = cfg;
    int err = 0;

    // validate that the lfs-cfg sizes were initiated properly before
    // performing any arithmetic logics with them
    LFS_ASSERT(lfs->cfg->read_size != 0);
    LFS_ASSERT(lfs->cfg->prog_size != 0);
    LFS_ASSERT(lfs->cfg->cache_size != 0);

    // check that block size is a multiple of cache size is a multiple
    // of prog and read sizes
    LFS_ASSERT(lfs->cfg->cache_size % lfs->cfg->read_size == 0);
    LFS_ASSERT(lfs->cfg->cache_size % lfs->cfg->prog_size == 0);
    LFS_ASSERT(lfs->cfg->block_size % lfs->cfg->cache_size == 0);

    // check that the block size is large enough to fit ctz pointers
    LFS_ASSERT(4*lfs_npw2(0xffffffff / (lfs->cfg->block_size-2*4))
            <= lfs->cfg->block_size);

    // block_cycles = 0 is no longer supported.
    //
    // block_cycles is the number of erase cycles before littlefs evicts
    // metadata logs as a part of wear leveling. Suggested values are in the
    // range of 100-1000, or set block_cycles to -1 to disable block-level
    // wear-leveling.
    LFS_ASSERT(lfs->cfg->block_cycles != 0);


    // setup read cache
    if (lfs->cfg->read_buffer) {
        lfs->rcache.buffer = lfs->cfg->read_buffer;
    } else {
        lfs->rcache.buffer = lfs_malloc(lfs->cfg->cache_size);
        if (!lfs->rcache.buffer) {
            err = LFS_ERR_NOMEM;
            goto cleanup;
        }
    }

    // setup program cache
    if (lfs->cfg->prog_buffer) {
        lfs->pcache.buffer = lfs->cfg->prog_buffer;
    } else {
        lfs->pcache.buffer = lfs_malloc(lfs->cfg->cache_size);
        if (!lfs->pcache.buffer) {
            err = LFS_ERR_NOMEM;
            goto cleanup;
        }
    }

    // zero to avoid information leaks
    lfs_cache_zero(lfs, &lfs->rcache);
    lfs_cache_zero(lfs, &lfs->pcache);

    // setup lookahead, must be multiple of 64-bits, 32-bit aligned
    LFS_ASSERT(lfs->cfg->lookahead_size > 0);
    LFS_ASSERT(lfs->cfg->lookahead_size % 8 == 0 &&
            (uintptr_t)lfs->cfg->lookahead_buffer % 4 == 0);
    if (lfs->cfg->lookahead_buffer) {
        lfs->free.buffer = lfs->cfg->lookahead_buffer;
    } else {
        lfs->free.buffer = lfs_malloc(lfs->cfg->lookahead_size);
        if (!lfs->free.buffer) {
            err = LFS_ERR_NOMEM;
            goto cleanup;
        }
    }

    // check that the size limits are sane
    LFS_ASSERT(lfs->cfg->name_max <= LFS_NAME_MAX);
    lfs->name_max = lfs->cfg->name_max;
    if (!lfs->name_max) {
        lfs->name_max = LFS_NAME_MAX;
    }

    LFS_ASSERT(lfs->cfg->file_max <= LFS_FILE_MAX);
    lfs->file_max = lfs->cfg->file_max;
    if (!lfs->file_max) {
        lfs->file_max = LFS_FILE_MAX;
    }

    LFS_ASSERT(lfs->cfg->attr_max <= LFS_ATTR_MAX);
    lfs->attr_max = lfs->cfg->attr_max;
    if (!lfs->attr_max) {
        lfs->attr_max = LFS_ATTR_MAX;
    }

    // setup default state
    lfs->root[0] = LFS_BLOCK_NULL;
    lfs->root[1] = LFS_BLOCK_NULL;
    lfs->mlist = NULL;
    lfs->seed = 0;
    lfs->gdisk = (lfs_gstate_t){0};
    lfs->gstate = (lfs_gstate_t){0};
    lfs->gdelta = (lfs_gstate_t){0};
#ifdef LFS_MIGRATE
    lfs->lfs1 = NULL;
#endif

    return 0;

cleanup:
    lfs_deinit(lfs);
    return err;
}

static int lfs_deinit(lfs_t *lfs) {
    // free allocated memory
    if (!lfs->cfg->read_buffer) {
        lfs_free(lfs->rcache.buffer);
    }

    if (!lfs->cfg->prog_buffer) {
        lfs_free(lfs->pcache.buffer);
    }

    if (!lfs->cfg->lookahead_buffer) {
        lfs_free(lfs->free.buffer);
    }

    return 0;
}

<<<<<<< HEAD
#ifndef LFS_READONLY
int lfs_format(lfs_t *lfs, const struct lfs_config *cfg) {
    LFS_TRACE("lfs_format(%p, %p {.context=%p, "
                ".read=%p, .prog=%p, .erase=%p, .sync=%p, "
                ".read_size=%"PRIu32", .prog_size=%"PRIu32", "
                ".block_size=%"PRIu32", .block_count=%"PRIu32", "
                ".block_cycles=%"PRIu32", .cache_size=%"PRIu32", "
                ".lookahead_size=%"PRIu32", .read_buffer=%p, "
                ".prog_buffer=%p, .lookahead_buffer=%p, "
                ".name_max=%"PRIu32", .file_max=%"PRIu32", "
                ".attr_max=%"PRIu32"})",
            (void*)lfs, (void*)cfg, cfg->context,
            (void*)(uintptr_t)cfg->read, (void*)(uintptr_t)cfg->prog,
            (void*)(uintptr_t)cfg->erase, (void*)(uintptr_t)cfg->sync,
            cfg->read_size, cfg->prog_size, cfg->block_size, cfg->block_count,
            cfg->block_cycles, cfg->cache_size, cfg->lookahead_size,
            cfg->read_buffer, cfg->prog_buffer, cfg->lookahead_buffer,
            cfg->name_max, cfg->file_max, cfg->attr_max);

=======
static int lfs_formatraw(lfs_t *lfs, const struct lfs_config *cfg) {
>>>>>>> a99a93fb
    int err = 0;
    {
        err = lfs_init(lfs, cfg);
        if (err) {
            return err;
        }

        // create free lookahead
        memset(lfs->free.buffer, 0, lfs->cfg->lookahead_size);
        lfs->free.off = 0;
        lfs->free.size = lfs_min(8*lfs->cfg->lookahead_size,
                lfs->cfg->block_count);
        lfs->free.i = 0;
        lfs_alloc_ack(lfs);

        // create root dir
        lfs_mdir_t root;
        err = lfs_dir_alloc(lfs, &root);
        if (err) {
            goto cleanup;
        }

        // write one superblock
        lfs_superblock_t superblock = {
            .version     = LFS_DISK_VERSION,
            .block_size  = lfs->cfg->block_size,
            .block_count = lfs->cfg->block_count,
            .name_max    = lfs->name_max,
            .file_max    = lfs->file_max,
            .attr_max    = lfs->attr_max,
        };

        lfs_superblock_tole32(&superblock);
        err = lfs_dir_commit(lfs, &root, LFS_MKATTRS(
                {LFS_MKTAG(LFS_TYPE_CREATE, 0, 0), NULL},
                {LFS_MKTAG(LFS_TYPE_SUPERBLOCK, 0, 8), "littlefs"},
                {LFS_MKTAG(LFS_TYPE_INLINESTRUCT, 0, sizeof(superblock)),
                    &superblock}));
        if (err) {
            goto cleanup;
        }

        // sanity check that fetch works
        err = lfs_dir_fetch(lfs, &root, (const lfs_block_t[2]){0, 1});
        if (err) {
            goto cleanup;
        }

        // force compaction to prevent accidentally mounting any
        // older version of littlefs that may live on disk
        root.erased = false;
        err = lfs_dir_commit(lfs, &root, NULL, 0);
        if (err) {
            goto cleanup;
        }
    }

cleanup:
    lfs_deinit(lfs);
    return err;

}
#endif

static int lfs_mountraw(lfs_t *lfs, const struct lfs_config *cfg) {
    int err = lfs_init(lfs, cfg);
    if (err) {
        return err;
    }

    // scan directory blocks for superblock and any global updates
    lfs_mdir_t dir = {.tail = {0, 1}};
    lfs_block_t cycle = 0;
    while (!lfs_pair_isnull(dir.tail)) {
        if (cycle >= lfs->cfg->block_count/2) {
            // loop detected
            err = LFS_ERR_CORRUPT;
            goto cleanup;
        }
        cycle += 1;

        // fetch next block in tail list
        lfs_stag_t tag = lfs_dir_fetchmatch(lfs, &dir, dir.tail,
                LFS_MKTAG(0x7ff, 0x3ff, 0),
                LFS_MKTAG(LFS_TYPE_SUPERBLOCK, 0, 8),
                NULL,
                lfs_dir_find_match, &(struct lfs_dir_find_match){
                    lfs, "littlefs", 8});
        if (tag < 0) {
            err = tag;
            goto cleanup;
        }

        // has superblock?
        if (tag && !lfs_tag_isdelete(tag)) {
            // update root
            lfs->root[0] = dir.pair[0];
            lfs->root[1] = dir.pair[1];

            // grab superblock
            lfs_superblock_t superblock;
            tag = lfs_dir_get(lfs, &dir, LFS_MKTAG(0x7ff, 0x3ff, 0),
                    LFS_MKTAG(LFS_TYPE_INLINESTRUCT, 0, sizeof(superblock)),
                    &superblock);
            if (tag < 0) {
                err = tag;
                goto cleanup;
            }
            lfs_superblock_fromle32(&superblock);

            // check version
            uint16_t major_version = (0xffff & (superblock.version >> 16));
            uint16_t minor_version = (0xffff & (superblock.version >>  0));
            if ((major_version != LFS_DISK_VERSION_MAJOR ||
                 minor_version > LFS_DISK_VERSION_MINOR)) {
                LFS_ERROR("Invalid version v%"PRIu16".%"PRIu16,
                        major_version, minor_version);
                err = LFS_ERR_INVAL;
                goto cleanup;
            }

            // check superblock configuration
            if (superblock.name_max) {
                if (superblock.name_max > lfs->name_max) {
                    LFS_ERROR("Unsupported name_max (%"PRIu32" > %"PRIu32")",
                            superblock.name_max, lfs->name_max);
                    err = LFS_ERR_INVAL;
                    goto cleanup;
                }

                lfs->name_max = superblock.name_max;
            }

            if (superblock.file_max) {
                if (superblock.file_max > lfs->file_max) {
                    LFS_ERROR("Unsupported file_max (%"PRIu32" > %"PRIu32")",
                            superblock.file_max, lfs->file_max);
                    err = LFS_ERR_INVAL;
                    goto cleanup;
                }

                lfs->file_max = superblock.file_max;
            }

            if (superblock.attr_max) {
                if (superblock.attr_max > lfs->attr_max) {
                    LFS_ERROR("Unsupported attr_max (%"PRIu32" > %"PRIu32")",
                            superblock.attr_max, lfs->attr_max);
                    err = LFS_ERR_INVAL;
                    goto cleanup;
                }

                lfs->attr_max = superblock.attr_max;
            }
        }

        // has gstate?
        err = lfs_dir_getgstate(lfs, &dir, &lfs->gstate);
        if (err) {
            goto cleanup;
        }
    }

    // found superblock?
    if (lfs_pair_isnull(lfs->root)) {
        err = LFS_ERR_INVAL;
        goto cleanup;
    }

    // update littlefs with gstate
    if (!lfs_gstate_iszero(&lfs->gstate)) {
        LFS_DEBUG("Found pending gstate 0x%08"PRIx32"%08"PRIx32"%08"PRIx32,
                lfs->gstate.tag,
                lfs->gstate.pair[0],
                lfs->gstate.pair[1]);
    }
    lfs->gstate.tag += !lfs_tag_isvalid(lfs->gstate.tag);
    lfs->gdisk = lfs->gstate;

    // setup free lookahead, to distribute allocations uniformly across
    // boots, we start the allocator at a random location
    lfs->free.off = lfs->seed % lfs->cfg->block_count;
    lfs_alloc_drop(lfs);

    return 0;

cleanup:
    lfs_unmountraw(lfs);
    return err;
}

static int lfs_unmountraw(lfs_t *lfs) {
    return lfs_deinit(lfs);
}


/// Filesystem filesystem operations ///
int lfs_fs_traverseraw(lfs_t *lfs,
        int (*cb)(void *data, lfs_block_t block), void *data,
        bool includeorphans) {
    // iterate over metadata pairs
    lfs_mdir_t dir = {.tail = {0, 1}};

#ifdef LFS_MIGRATE
    // also consider v1 blocks during migration
    if (lfs->lfs1) {
        int err = lfs1_traverse(lfs, cb, data);
        if (err) {
            return err;
        }

        dir.tail[0] = lfs->root[0];
        dir.tail[1] = lfs->root[1];
    }
#endif

    lfs_block_t cycle = 0;
    while (!lfs_pair_isnull(dir.tail)) {
        if (cycle >= lfs->cfg->block_count/2) {
            // loop detected
            return LFS_ERR_CORRUPT;
        }
        cycle += 1;

        for (int i = 0; i < 2; i++) {
            int err = cb(data, dir.tail[i]);
            if (err) {
                return err;
            }
        }

        // iterate through ids in directory
        int err = lfs_dir_fetch(lfs, &dir, dir.tail);
        if (err) {
            return err;
        }

        for (uint16_t id = 0; id < dir.count; id++) {
            struct lfs_ctz ctz;
            lfs_stag_t tag = lfs_dir_get(lfs, &dir, LFS_MKTAG(0x700, 0x3ff, 0),
                    LFS_MKTAG(LFS_TYPE_STRUCT, id, sizeof(ctz)), &ctz);
            if (tag < 0) {
                if (tag == LFS_ERR_NOENT) {
                    continue;
                }
                return tag;
            }
            lfs_ctz_fromle32(&ctz);

            if (lfs_tag_type3(tag) == LFS_TYPE_CTZSTRUCT) {
                err = lfs_ctz_traverse(lfs, NULL, &lfs->rcache,
                        ctz.head, ctz.size, cb, data);
                if (err) {
                    return err;
                }
            } else if (includeorphans && 
                    lfs_tag_type3(tag) == LFS_TYPE_DIRSTRUCT) {
                for (int i = 0; i < 2; i++) {
                    err = cb(data, (&ctz.head)[i]);
                    if (err) {
                        return err;
                    }
                }
            }
        }
    }

#ifndef LFS_READONLY
    // iterate over any open files
    for (lfs_file_t *f = (lfs_file_t*)lfs->mlist; f; f = f->next) {
        if (f->type != LFS_TYPE_REG) {
            continue;
        }

        if ((f->flags & LFS_F_DIRTY) && !(f->flags & LFS_F_INLINE)) {
            int err = lfs_ctz_traverse(lfs, &f->cache, &lfs->rcache,
                    f->ctz.head, f->ctz.size, cb, data);
            if (err) {
                return err;
            }
        }

        if ((f->flags & LFS_F_WRITING) && !(f->flags & LFS_F_INLINE)) {
            int err = lfs_ctz_traverse(lfs, &f->cache, &lfs->rcache,
                    f->block, f->pos, cb, data);
            if (err) {
                return err;
            }
        }
    }
#endif

    return 0;
}

<<<<<<< HEAD
int lfs_fs_traverse(lfs_t *lfs,
        int (*cb)(void *data, lfs_block_t block), void *data) {
    LFS_TRACE("lfs_fs_traverse(%p, %p, %p)",
            (void*)lfs, (void*)(uintptr_t)cb, data);
    int err = lfs_fs_traverseraw(lfs, cb, data, true);
    LFS_TRACE("lfs_fs_traverse -> %d", 0);
    return err;
}

#ifndef LFS_READONLY
=======
>>>>>>> a99a93fb
static int lfs_fs_pred(lfs_t *lfs,
        const lfs_block_t pair[2], lfs_mdir_t *pdir) {
    // iterate over all directory directory entries
    pdir->tail[0] = 0;
    pdir->tail[1] = 1;
    lfs_block_t cycle = 0;
    while (!lfs_pair_isnull(pdir->tail)) {
        if (cycle >= lfs->cfg->block_count/2) {
            // loop detected
            return LFS_ERR_CORRUPT;
        }
        cycle += 1;

        if (lfs_pair_cmp(pdir->tail, pair) == 0) {
            return 0;
        }

        int err = lfs_dir_fetch(lfs, pdir, pdir->tail);
        if (err) {
            return err;
        }
    }

    return LFS_ERR_NOENT;
}
#endif

#ifndef LFS_READONLY
struct lfs_fs_parent_match {
    lfs_t *lfs;
    const lfs_block_t pair[2];
};
#endif

#ifndef LFS_READONLY
static int lfs_fs_parent_match(void *data,
        lfs_tag_t tag, const void *buffer) {
    struct lfs_fs_parent_match *find = data;
    lfs_t *lfs = find->lfs;
    const struct lfs_diskoff *disk = buffer;
    (void)tag;

    lfs_block_t child[2];
    int err = lfs_bd_read(lfs,
            &lfs->pcache, &lfs->rcache, lfs->cfg->block_size,
            disk->block, disk->off, &child, sizeof(child));
    if (err) {
        return err;
    }

    lfs_pair_fromle32(child);
    return (lfs_pair_cmp(child, find->pair) == 0) ? LFS_CMP_EQ : LFS_CMP_LT;
}
#endif

#ifndef LFS_READONLY
static lfs_stag_t lfs_fs_parent(lfs_t *lfs, const lfs_block_t pair[2],
        lfs_mdir_t *parent) {
    // use fetchmatch with callback to find pairs
    parent->tail[0] = 0;
    parent->tail[1] = 1;
    lfs_block_t cycle = 0;
    while (!lfs_pair_isnull(parent->tail)) {
        if (cycle >= lfs->cfg->block_count/2) {
            // loop detected
            return LFS_ERR_CORRUPT;
        }
        cycle += 1;

        lfs_stag_t tag = lfs_dir_fetchmatch(lfs, parent, parent->tail,
                LFS_MKTAG(0x7ff, 0, 0x3ff),
                LFS_MKTAG(LFS_TYPE_DIRSTRUCT, 0, 8),
                NULL,
                lfs_fs_parent_match, &(struct lfs_fs_parent_match){
                    lfs, {pair[0], pair[1]}});
        if (tag && tag != LFS_ERR_NOENT) {
            return tag;
        }
    }

    return LFS_ERR_NOENT;
}
#endif

#ifndef LFS_READONLY
static int lfs_fs_relocate(lfs_t *lfs,
        const lfs_block_t oldpair[2], lfs_block_t newpair[2]) {
    // update internal root
    if (lfs_pair_cmp(oldpair, lfs->root) == 0) {
        lfs->root[0] = newpair[0];
        lfs->root[1] = newpair[1];
    }

    // update internally tracked dirs
    for (struct lfs_mlist *d = lfs->mlist; d; d = d->next) {
        if (lfs_pair_cmp(oldpair, d->m.pair) == 0) {
            d->m.pair[0] = newpair[0];
            d->m.pair[1] = newpair[1];
        }

        if (d->type == LFS_TYPE_DIR &&
                lfs_pair_cmp(oldpair, ((lfs_dir_t*)d)->head) == 0) {
            ((lfs_dir_t*)d)->head[0] = newpair[0];
            ((lfs_dir_t*)d)->head[1] = newpair[1];
        }
    }

    // find parent
    lfs_mdir_t parent;
    lfs_stag_t tag = lfs_fs_parent(lfs, oldpair, &parent);
    if (tag < 0 && tag != LFS_ERR_NOENT) {
        return tag;
    }

    if (tag != LFS_ERR_NOENT) {
        // update disk, this creates a desync
        lfs_fs_preporphans(lfs, +1);

        // fix pending move in this pair? this looks like an optimization but
        // is in fact _required_ since relocating may outdate the move.
        uint16_t moveid = 0x3ff;
        if (lfs_gstate_hasmovehere(&lfs->gstate, parent.pair)) {
            moveid = lfs_tag_id(lfs->gstate.tag);
            LFS_DEBUG("Fixing move while relocating "
                    "{0x%"PRIx32", 0x%"PRIx32"} 0x%"PRIx16"\n",
                    parent.pair[0], parent.pair[1], moveid);
            lfs_fs_prepmove(lfs, 0x3ff, NULL);
            if (moveid < lfs_tag_id(tag)) {
                tag -= LFS_MKTAG(0, 1, 0);
            }
        }

        lfs_pair_tole32(newpair);
        int err = lfs_dir_commit(lfs, &parent, LFS_MKATTRS(
                {LFS_MKTAG_IF(moveid != 0x3ff,
                    LFS_TYPE_DELETE, moveid, 0), NULL},
                {tag, newpair}));
        lfs_pair_fromle32(newpair);
        if (err) {
            return err;
        }

        // next step, clean up orphans
        lfs_fs_preporphans(lfs, -1);
    }

    // find pred
    int err = lfs_fs_pred(lfs, oldpair, &parent);
    if (err && err != LFS_ERR_NOENT) {
        return err;
    }

    // if we can't find dir, it must be new
    if (err != LFS_ERR_NOENT) {
        // fix pending move in this pair? this looks like an optimization but
        // is in fact _required_ since relocating may outdate the move.
        uint16_t moveid = 0x3ff;
        if (lfs_gstate_hasmovehere(&lfs->gstate, parent.pair)) {
            moveid = lfs_tag_id(lfs->gstate.tag);
            LFS_DEBUG("Fixing move while relocating "
                    "{0x%"PRIx32", 0x%"PRIx32"} 0x%"PRIx16"\n",
                    parent.pair[0], parent.pair[1], moveid);
            lfs_fs_prepmove(lfs, 0x3ff, NULL);
        }

        // replace bad pair, either we clean up desync, or no desync occured
        lfs_pair_tole32(newpair);
        err = lfs_dir_commit(lfs, &parent, LFS_MKATTRS(
                {LFS_MKTAG_IF(moveid != 0x3ff,
                    LFS_TYPE_DELETE, moveid, 0), NULL},
                {LFS_MKTAG(LFS_TYPE_TAIL + parent.split, 0x3ff, 8), newpair}));
        lfs_pair_fromle32(newpair);
        if (err) {
            return err;
        }
    }

    return 0;
}
#endif

#ifndef LFS_READONLY
static void lfs_fs_preporphans(lfs_t *lfs, int8_t orphans) {
    LFS_ASSERT(lfs_tag_size(lfs->gstate.tag) > 0 || orphans >= 0);
    lfs->gstate.tag += orphans;
    lfs->gstate.tag = ((lfs->gstate.tag & ~LFS_MKTAG(0x800, 0, 0)) |
            ((uint32_t)lfs_gstate_hasorphans(&lfs->gstate) << 31));
}
#endif

#ifndef LFS_READONLY
static void lfs_fs_prepmove(lfs_t *lfs,
        uint16_t id, const lfs_block_t pair[2]) {
    lfs->gstate.tag = ((lfs->gstate.tag & ~LFS_MKTAG(0x7ff, 0x3ff, 0)) |
            ((id != 0x3ff) ? LFS_MKTAG(LFS_TYPE_DELETE, id, 0) : 0));
    lfs->gstate.pair[0] = (id != 0x3ff) ? pair[0] : 0;
    lfs->gstate.pair[1] = (id != 0x3ff) ? pair[1] : 0;
}
#endif

#ifndef LFS_READONLY
static int lfs_fs_demove(lfs_t *lfs) {
    if (!lfs_gstate_hasmove(&lfs->gdisk)) {
        return 0;
    }

    // Fix bad moves
    LFS_DEBUG("Fixing move {0x%"PRIx32", 0x%"PRIx32"} 0x%"PRIx16,
            lfs->gdisk.pair[0],
            lfs->gdisk.pair[1],
            lfs_tag_id(lfs->gdisk.tag));

    // fetch and delete the moved entry
    lfs_mdir_t movedir;
    int err = lfs_dir_fetch(lfs, &movedir, lfs->gdisk.pair);
    if (err) {
        return err;
    }

    // prep gstate and delete move id
    uint16_t moveid = lfs_tag_id(lfs->gdisk.tag);
    lfs_fs_prepmove(lfs, 0x3ff, NULL);
    err = lfs_dir_commit(lfs, &movedir, LFS_MKATTRS(
            {LFS_MKTAG(LFS_TYPE_DELETE, moveid, 0), NULL}));
    if (err) {
        return err;
    }

    return 0;
}
#endif

#ifndef LFS_READONLY
static int lfs_fs_deorphan(lfs_t *lfs) {
    if (!lfs_gstate_hasorphans(&lfs->gstate)) {
        return 0;
    }

    // Fix any orphans
    lfs_mdir_t pdir = {.split = true, .tail = {0, 1}};
    lfs_mdir_t dir;

    // iterate over all directory directory entries
    while (!lfs_pair_isnull(pdir.tail)) {
        int err = lfs_dir_fetch(lfs, &dir, pdir.tail);
        if (err) {
            return err;
        }

        // check head blocks for orphans
        if (!pdir.split) {
            // check if we have a parent
            lfs_mdir_t parent;
            lfs_stag_t tag = lfs_fs_parent(lfs, pdir.tail, &parent);
            if (tag < 0 && tag != LFS_ERR_NOENT) {
                return tag;
            }

            if (tag == LFS_ERR_NOENT) {
                // we are an orphan
                LFS_DEBUG("Fixing orphan {0x%"PRIx32", 0x%"PRIx32"}",
                        pdir.tail[0], pdir.tail[1]);

                err = lfs_dir_drop(lfs, &pdir, &dir);
                if (err) {
                    return err;
                }

                // refetch tail
                continue;
            }

            lfs_block_t pair[2];
            lfs_stag_t res = lfs_dir_get(lfs, &parent,
                    LFS_MKTAG(0x7ff, 0x3ff, 0), tag, pair);
            if (res < 0) {
                return res;
            }
            lfs_pair_fromle32(pair);

            if (!lfs_pair_sync(pair, pdir.tail)) {
                // we have desynced
                LFS_DEBUG("Fixing half-orphan {0x%"PRIx32", 0x%"PRIx32"} "
                            "-> {0x%"PRIx32", 0x%"PRIx32"}",
                        pdir.tail[0], pdir.tail[1], pair[0], pair[1]);

                lfs_pair_tole32(pair);
                err = lfs_dir_commit(lfs, &pdir, LFS_MKATTRS(
                        {LFS_MKTAG(LFS_TYPE_SOFTTAIL, 0x3ff, 8), pair}));
                lfs_pair_fromle32(pair);
                if (err) {
                    return err;
                }

                // refetch tail
                continue;
            }
        }

        pdir = dir;
    }

    // mark orphans as fixed
    lfs_fs_preporphans(lfs, -lfs_gstate_getorphans(&lfs->gstate));
    return 0;
}
#endif

#ifndef LFS_READONLY
static int lfs_fs_forceconsistency(lfs_t *lfs) {
    int err = lfs_fs_demove(lfs);
    if (err) {
        return err;
    }

    err = lfs_fs_deorphan(lfs);
    if (err) {
        return err;
    }

    return 0;
}
#endif

static int lfs_fs_size_count(void *p, lfs_block_t block) {
    (void)block;
    lfs_size_t *size = p;
    *size += 1;
    return 0;
}

static lfs_ssize_t lfs_fs_sizeraw(lfs_t *lfs) {
    lfs_size_t size = 0;
    int err = lfs_fs_traverseraw(lfs, lfs_fs_size_count, &size, false);
    if (err) {
        return err;
    }

    return size;
}

#ifdef LFS_MIGRATE
////// Migration from littelfs v1 below this //////

/// Version info ///

// Software library version
// Major (top-nibble), incremented on backwards incompatible changes
// Minor (bottom-nibble), incremented on feature additions
#define LFS1_VERSION 0x00010007
#define LFS1_VERSION_MAJOR (0xffff & (LFS1_VERSION >> 16))
#define LFS1_VERSION_MINOR (0xffff & (LFS1_VERSION >>  0))

// Version of On-disk data structures
// Major (top-nibble), incremented on backwards incompatible changes
// Minor (bottom-nibble), incremented on feature additions
#define LFS1_DISK_VERSION 0x00010001
#define LFS1_DISK_VERSION_MAJOR (0xffff & (LFS1_DISK_VERSION >> 16))
#define LFS1_DISK_VERSION_MINOR (0xffff & (LFS1_DISK_VERSION >>  0))


/// v1 Definitions ///

// File types
enum lfs1_type {
    LFS1_TYPE_REG        = 0x11,
    LFS1_TYPE_DIR        = 0x22,
    LFS1_TYPE_SUPERBLOCK = 0x2e,
};

typedef struct lfs1 {
    lfs_block_t root[2];
} lfs1_t;

typedef struct lfs1_entry {
    lfs_off_t off;

    struct lfs1_disk_entry {
        uint8_t type;
        uint8_t elen;
        uint8_t alen;
        uint8_t nlen;
        union {
            struct {
                lfs_block_t head;
                lfs_size_t size;
            } file;
            lfs_block_t dir[2];
        } u;
    } d;
} lfs1_entry_t;

typedef struct lfs1_dir {
    struct lfs1_dir *next;
    lfs_block_t pair[2];
    lfs_off_t off;

    lfs_block_t head[2];
    lfs_off_t pos;

    struct lfs1_disk_dir {
        uint32_t rev;
        lfs_size_t size;
        lfs_block_t tail[2];
    } d;
} lfs1_dir_t;

typedef struct lfs1_superblock {
    lfs_off_t off;

    struct lfs1_disk_superblock {
        uint8_t type;
        uint8_t elen;
        uint8_t alen;
        uint8_t nlen;
        lfs_block_t root[2];
        uint32_t block_size;
        uint32_t block_count;
        uint32_t version;
        char magic[8];
    } d;
} lfs1_superblock_t;


/// Low-level wrappers v1->v2 ///
static void lfs1_crc(uint32_t *crc, const void *buffer, size_t size) {
    *crc = lfs_crc(*crc, buffer, size);
}

static int lfs1_bd_read(lfs_t *lfs, lfs_block_t block,
        lfs_off_t off, void *buffer, lfs_size_t size) {
    // if we ever do more than writes to alternating pairs,
    // this may need to consider pcache
    return lfs_bd_read(lfs, &lfs->pcache, &lfs->rcache, size,
            block, off, buffer, size);
}

static int lfs1_bd_crc(lfs_t *lfs, lfs_block_t block,
        lfs_off_t off, lfs_size_t size, uint32_t *crc) {
    for (lfs_off_t i = 0; i < size; i++) {
        uint8_t c;
        int err = lfs1_bd_read(lfs, block, off+i, &c, 1);
        if (err) {
            return err;
        }

        lfs1_crc(crc, &c, 1);
    }

    return 0;
}


/// Endian swapping functions ///
static void lfs1_dir_fromle32(struct lfs1_disk_dir *d) {
    d->rev     = lfs_fromle32(d->rev);
    d->size    = lfs_fromle32(d->size);
    d->tail[0] = lfs_fromle32(d->tail[0]);
    d->tail[1] = lfs_fromle32(d->tail[1]);
}

static void lfs1_dir_tole32(struct lfs1_disk_dir *d) {
    d->rev     = lfs_tole32(d->rev);
    d->size    = lfs_tole32(d->size);
    d->tail[0] = lfs_tole32(d->tail[0]);
    d->tail[1] = lfs_tole32(d->tail[1]);
}

static void lfs1_entry_fromle32(struct lfs1_disk_entry *d) {
    d->u.dir[0] = lfs_fromle32(d->u.dir[0]);
    d->u.dir[1] = lfs_fromle32(d->u.dir[1]);
}

static void lfs1_entry_tole32(struct lfs1_disk_entry *d) {
    d->u.dir[0] = lfs_tole32(d->u.dir[0]);
    d->u.dir[1] = lfs_tole32(d->u.dir[1]);
}

static void lfs1_superblock_fromle32(struct lfs1_disk_superblock *d) {
    d->root[0]     = lfs_fromle32(d->root[0]);
    d->root[1]     = lfs_fromle32(d->root[1]);
    d->block_size  = lfs_fromle32(d->block_size);
    d->block_count = lfs_fromle32(d->block_count);
    d->version     = lfs_fromle32(d->version);
}


///// Metadata pair and directory operations ///
static inline lfs_size_t lfs1_entry_size(const lfs1_entry_t *entry) {
    return 4 + entry->d.elen + entry->d.alen + entry->d.nlen;
}

static int lfs1_dir_fetch(lfs_t *lfs,
        lfs1_dir_t *dir, const lfs_block_t pair[2]) {
    // copy out pair, otherwise may be aliasing dir
    const lfs_block_t tpair[2] = {pair[0], pair[1]};
    bool valid = false;

    // check both blocks for the most recent revision
    for (int i = 0; i < 2; i++) {
        struct lfs1_disk_dir test;
        int err = lfs1_bd_read(lfs, tpair[i], 0, &test, sizeof(test));
        lfs1_dir_fromle32(&test);
        if (err) {
            if (err == LFS_ERR_CORRUPT) {
                continue;
            }
            return err;
        }

        if (valid && lfs_scmp(test.rev, dir->d.rev) < 0) {
            continue;
        }

        if ((0x7fffffff & test.size) < sizeof(test)+4 ||
            (0x7fffffff & test.size) > lfs->cfg->block_size) {
            continue;
        }

        uint32_t crc = 0xffffffff;
        lfs1_dir_tole32(&test);
        lfs1_crc(&crc, &test, sizeof(test));
        lfs1_dir_fromle32(&test);
        err = lfs1_bd_crc(lfs, tpair[i], sizeof(test),
                (0x7fffffff & test.size) - sizeof(test), &crc);
        if (err) {
            if (err == LFS_ERR_CORRUPT) {
                continue;
            }
            return err;
        }

        if (crc != 0) {
            continue;
        }

        valid = true;

        // setup dir in case it's valid
        dir->pair[0] = tpair[(i+0) % 2];
        dir->pair[1] = tpair[(i+1) % 2];
        dir->off = sizeof(dir->d);
        dir->d = test;
    }

    if (!valid) {
        LFS_ERROR("Corrupted dir pair at {0x%"PRIx32", 0x%"PRIx32"}",
                tpair[0], tpair[1]);
        return LFS_ERR_CORRUPT;
    }

    return 0;
}

static int lfs1_dir_next(lfs_t *lfs, lfs1_dir_t *dir, lfs1_entry_t *entry) {
    while (dir->off + sizeof(entry->d) > (0x7fffffff & dir->d.size)-4) {
        if (!(0x80000000 & dir->d.size)) {
            entry->off = dir->off;
            return LFS_ERR_NOENT;
        }

        int err = lfs1_dir_fetch(lfs, dir, dir->d.tail);
        if (err) {
            return err;
        }

        dir->off = sizeof(dir->d);
        dir->pos += sizeof(dir->d) + 4;
    }

    int err = lfs1_bd_read(lfs, dir->pair[0], dir->off,
            &entry->d, sizeof(entry->d));
    lfs1_entry_fromle32(&entry->d);
    if (err) {
        return err;
    }

    entry->off = dir->off;
    dir->off += lfs1_entry_size(entry);
    dir->pos += lfs1_entry_size(entry);
    return 0;
}

/// littlefs v1 specific operations ///
int lfs1_traverse(lfs_t *lfs, int (*cb)(void*, lfs_block_t), void *data) {
    if (lfs_pair_isnull(lfs->lfs1->root)) {
        return 0;
    }

    // iterate over metadata pairs
    lfs1_dir_t dir;
    lfs1_entry_t entry;
    lfs_block_t cwd[2] = {0, 1};

    while (true) {
        for (int i = 0; i < 2; i++) {
            int err = cb(data, cwd[i]);
            if (err) {
                return err;
            }
        }

        int err = lfs1_dir_fetch(lfs, &dir, cwd);
        if (err) {
            return err;
        }

        // iterate over contents
        while (dir.off + sizeof(entry.d) <= (0x7fffffff & dir.d.size)-4) {
            err = lfs1_bd_read(lfs, dir.pair[0], dir.off,
                    &entry.d, sizeof(entry.d));
            lfs1_entry_fromle32(&entry.d);
            if (err) {
                return err;
            }

            dir.off += lfs1_entry_size(&entry);
            if ((0x70 & entry.d.type) == (0x70 & LFS1_TYPE_REG)) {
                err = lfs_ctz_traverse(lfs, NULL, &lfs->rcache,
                        entry.d.u.file.head, entry.d.u.file.size, cb, data);
                if (err) {
                    return err;
                }
            }
        }

        // we also need to check if we contain a threaded v2 directory
        lfs_mdir_t dir2 = {.split=true, .tail={cwd[0], cwd[1]}};
        while (dir2.split) {
            err = lfs_dir_fetch(lfs, &dir2, dir2.tail);
            if (err) {
                break;
            }

            for (int i = 0; i < 2; i++) {
                err = cb(data, dir2.pair[i]);
                if (err) {
                    return err;
                }
            }
        }

        cwd[0] = dir.d.tail[0];
        cwd[1] = dir.d.tail[1];

        if (lfs_pair_isnull(cwd)) {
            break;
        }
    }

    return 0;
}

static int lfs1_moved(lfs_t *lfs, const void *e) {
    if (lfs_pair_isnull(lfs->lfs1->root)) {
        return 0;
    }

    // skip superblock
    lfs1_dir_t cwd;
    int err = lfs1_dir_fetch(lfs, &cwd, (const lfs_block_t[2]){0, 1});
    if (err) {
        return err;
    }

    // iterate over all directory directory entries
    lfs1_entry_t entry;
    while (!lfs_pair_isnull(cwd.d.tail)) {
        err = lfs1_dir_fetch(lfs, &cwd, cwd.d.tail);
        if (err) {
            return err;
        }

        while (true) {
            err = lfs1_dir_next(lfs, &cwd, &entry);
            if (err && err != LFS_ERR_NOENT) {
                return err;
            }

            if (err == LFS_ERR_NOENT) {
                break;
            }

            if (!(0x80 & entry.d.type) &&
                 memcmp(&entry.d.u, e, sizeof(entry.d.u)) == 0) {
                return true;
            }
        }
    }

    return false;
}

/// Filesystem operations ///
static int lfs1_mount(lfs_t *lfs, struct lfs1 *lfs1,
        const struct lfs_config *cfg) {
    int err = 0;
    {
        err = lfs_init(lfs, cfg);
        if (err) {
            return err;
        }

        lfs->lfs1 = lfs1;
        lfs->lfs1->root[0] = LFS_BLOCK_NULL;
        lfs->lfs1->root[1] = LFS_BLOCK_NULL;

        // setup free lookahead
        lfs->free.off = 0;
        lfs->free.size = 0;
        lfs->free.i = 0;
        lfs_alloc_ack(lfs);

        // load superblock
        lfs1_dir_t dir;
        lfs1_superblock_t superblock;
        err = lfs1_dir_fetch(lfs, &dir, (const lfs_block_t[2]){0, 1});
        if (err && err != LFS_ERR_CORRUPT) {
            goto cleanup;
        }

        if (!err) {
            err = lfs1_bd_read(lfs, dir.pair[0], sizeof(dir.d),
                    &superblock.d, sizeof(superblock.d));
            lfs1_superblock_fromle32(&superblock.d);
            if (err) {
                goto cleanup;
            }

            lfs->lfs1->root[0] = superblock.d.root[0];
            lfs->lfs1->root[1] = superblock.d.root[1];
        }

        if (err || memcmp(superblock.d.magic, "littlefs", 8) != 0) {
            LFS_ERROR("Invalid superblock at {0x%"PRIx32", 0x%"PRIx32"}",
                    0, 1);
            err = LFS_ERR_CORRUPT;
            goto cleanup;
        }

        uint16_t major_version = (0xffff & (superblock.d.version >> 16));
        uint16_t minor_version = (0xffff & (superblock.d.version >>  0));
        if ((major_version != LFS1_DISK_VERSION_MAJOR ||
             minor_version > LFS1_DISK_VERSION_MINOR)) {
            LFS_ERROR("Invalid version v%d.%d", major_version, minor_version);
            err = LFS_ERR_INVAL;
            goto cleanup;
        }

        return 0;
    }

cleanup:
    lfs_deinit(lfs);
    return err;
}

static int lfs1_unmount(lfs_t *lfs) {
    return lfs_deinit(lfs);
}

/// v1 migration ///
static int lfs_migrateraw(lfs_t *lfs, const struct lfs_config *cfg) {
    struct lfs1 lfs1;
    int err = lfs1_mount(lfs, &lfs1, cfg);
    if (err) {
        return err;
    }

    {
        // iterate through each directory, copying over entries
        // into new directory
        lfs1_dir_t dir1;
        lfs_mdir_t dir2;
        dir1.d.tail[0] = lfs->lfs1->root[0];
        dir1.d.tail[1] = lfs->lfs1->root[1];
        while (!lfs_pair_isnull(dir1.d.tail)) {
            // iterate old dir
            err = lfs1_dir_fetch(lfs, &dir1, dir1.d.tail);
            if (err) {
                goto cleanup;
            }

            // create new dir and bind as temporary pretend root
            err = lfs_dir_alloc(lfs, &dir2);
            if (err) {
                goto cleanup;
            }

            dir2.rev = dir1.d.rev;
            dir1.head[0] = dir1.pair[0];
            dir1.head[1] = dir1.pair[1];
            lfs->root[0] = dir2.pair[0];
            lfs->root[1] = dir2.pair[1];

            err = lfs_dir_commit(lfs, &dir2, NULL, 0);
            if (err) {
                goto cleanup;
            }

            while (true) {
                lfs1_entry_t entry1;
                err = lfs1_dir_next(lfs, &dir1, &entry1);
                if (err && err != LFS_ERR_NOENT) {
                    goto cleanup;
                }

                if (err == LFS_ERR_NOENT) {
                    break;
                }

                // check that entry has not been moved
                if (entry1.d.type & 0x80) {
                    int moved = lfs1_moved(lfs, &entry1.d.u);
                    if (moved < 0) {
                        err = moved;
                        goto cleanup;
                    }

                    if (moved) {
                        continue;
                    }

                    entry1.d.type &= ~0x80;
                }

                // also fetch name
                char name[LFS_NAME_MAX+1];
                memset(name, 0, sizeof(name));
                err = lfs1_bd_read(lfs, dir1.pair[0],
                        entry1.off + 4+entry1.d.elen+entry1.d.alen,
                        name, entry1.d.nlen);
                if (err) {
                    goto cleanup;
                }

                bool isdir = (entry1.d.type == LFS1_TYPE_DIR);

                // create entry in new dir
                err = lfs_dir_fetch(lfs, &dir2, lfs->root);
                if (err) {
                    goto cleanup;
                }

                uint16_t id;
                err = lfs_dir_find(lfs, &dir2, &(const char*){name}, &id);
                if (!(err == LFS_ERR_NOENT && id != 0x3ff)) {
                    err = (err < 0) ? err : LFS_ERR_EXIST;
                    goto cleanup;
                }

                lfs1_entry_tole32(&entry1.d);
                err = lfs_dir_commit(lfs, &dir2, LFS_MKATTRS(
                        {LFS_MKTAG(LFS_TYPE_CREATE, id, 0)},
                        {LFS_MKTAG_IF_ELSE(isdir,
                            LFS_TYPE_DIR, id, entry1.d.nlen,
                            LFS_TYPE_REG, id, entry1.d.nlen),
                                name},
                        {LFS_MKTAG_IF_ELSE(isdir,
                            LFS_TYPE_DIRSTRUCT, id, sizeof(entry1.d.u),
                            LFS_TYPE_CTZSTRUCT, id, sizeof(entry1.d.u)),
                                &entry1.d.u}));
                lfs1_entry_fromle32(&entry1.d);
                if (err) {
                    goto cleanup;
                }
            }

            if (!lfs_pair_isnull(dir1.d.tail)) {
                // find last block and update tail to thread into fs
                err = lfs_dir_fetch(lfs, &dir2, lfs->root);
                if (err) {
                    goto cleanup;
                }

                while (dir2.split) {
                    err = lfs_dir_fetch(lfs, &dir2, dir2.tail);
                    if (err) {
                        goto cleanup;
                    }
                }

                lfs_pair_tole32(dir2.pair);
                err = lfs_dir_commit(lfs, &dir2, LFS_MKATTRS(
                        {LFS_MKTAG(LFS_TYPE_SOFTTAIL, 0x3ff, 8), dir1.d.tail}));
                lfs_pair_fromle32(dir2.pair);
                if (err) {
                    goto cleanup;
                }
            }

            // Copy over first block to thread into fs. Unfortunately
            // if this fails there is not much we can do.
            LFS_DEBUG("Migrating {0x%"PRIx32", 0x%"PRIx32"} "
                        "-> {0x%"PRIx32", 0x%"PRIx32"}",
                    lfs->root[0], lfs->root[1], dir1.head[0], dir1.head[1]);

            err = lfs_bd_erase(lfs, dir1.head[1]);
            if (err) {
                goto cleanup;
            }

            err = lfs_dir_fetch(lfs, &dir2, lfs->root);
            if (err) {
                goto cleanup;
            }

            for (lfs_off_t i = 0; i < dir2.off; i++) {
                uint8_t dat;
                err = lfs_bd_read(lfs,
                        NULL, &lfs->rcache, dir2.off,
                        dir2.pair[0], i, &dat, 1);
                if (err) {
                    goto cleanup;
                }

                err = lfs_bd_prog(lfs,
                        &lfs->pcache, &lfs->rcache, true,
                        dir1.head[1], i, &dat, 1);
                if (err) {
                    goto cleanup;
                }
            }

            err = lfs_bd_flush(lfs, &lfs->pcache, &lfs->rcache, true);
            if (err) {
                goto cleanup;
            }
        }

        // Create new superblock. This marks a successful migration!
        err = lfs1_dir_fetch(lfs, &dir1, (const lfs_block_t[2]){0, 1});
        if (err) {
            goto cleanup;
        }

        dir2.pair[0] = dir1.pair[0];
        dir2.pair[1] = dir1.pair[1];
        dir2.rev = dir1.d.rev;
        dir2.off = sizeof(dir2.rev);
        dir2.etag = 0xffffffff;
        dir2.count = 0;
        dir2.tail[0] = lfs->lfs1->root[0];
        dir2.tail[1] = lfs->lfs1->root[1];
        dir2.erased = false;
        dir2.split = true;

        lfs_superblock_t superblock = {
            .version     = LFS_DISK_VERSION,
            .block_size  = lfs->cfg->block_size,
            .block_count = lfs->cfg->block_count,
            .name_max    = lfs->name_max,
            .file_max    = lfs->file_max,
            .attr_max    = lfs->attr_max,
        };

        lfs_superblock_tole32(&superblock);
        err = lfs_dir_commit(lfs, &dir2, LFS_MKATTRS(
                {LFS_MKTAG(LFS_TYPE_CREATE, 0, 0)},
                {LFS_MKTAG(LFS_TYPE_SUPERBLOCK, 0, 8), "littlefs"},
                {LFS_MKTAG(LFS_TYPE_INLINESTRUCT, 0, sizeof(superblock)),
                    &superblock}));
        if (err) {
            goto cleanup;
        }

        // sanity check that fetch works
        err = lfs_dir_fetch(lfs, &dir2, (const lfs_block_t[2]){0, 1});
        if (err) {
            goto cleanup;
        }

        // force compaction to prevent accidentally mounting v1
        dir2.erased = false;
        err = lfs_dir_commit(lfs, &dir2, NULL, 0);
        if (err) {
            goto cleanup;
        }
    }

cleanup:
    lfs1_unmount(lfs);
    return err;
}

#endif


/// Public API wrappers ///

// Here we can add tracing/thread safety easily

// Thread-safe wrappers if enabled
#ifdef LFS_THREADSAFE
#define LFS_LOCK(cfg)   cfg->lock(cfg)
#define LFS_UNLOCK(cfg) cfg->unlock(cfg)
#else
#define LFS_LOCK(cfg)   ((void)cfg, 0)
#define LFS_UNLOCK(cfg) ((void)cfg)
#endif

// Public API
int lfs_format(lfs_t *lfs, const struct lfs_config *cfg) {
    int err = LFS_LOCK(cfg);
    if (err) {
        return err;
    }

    LFS_TRACE("lfs_format(%p, %p {.context=%p, "
                ".read=%p, .prog=%p, .erase=%p, .sync=%p, "
                ".read_size=%"PRIu32", .prog_size=%"PRIu32", "
                ".block_size=%"PRIu32", .block_count=%"PRIu32", "
                ".block_cycles=%"PRIu32", .cache_size=%"PRIu32", "
                ".lookahead_size=%"PRIu32", .read_buffer=%p, "
                ".prog_buffer=%p, .lookahead_buffer=%p, "
                ".name_max=%"PRIu32", .file_max=%"PRIu32", "
                ".attr_max=%"PRIu32"})",
            (void*)lfs, (void*)cfg, cfg->context,
            (void*)(uintptr_t)cfg->read, (void*)(uintptr_t)cfg->prog,
            (void*)(uintptr_t)cfg->erase, (void*)(uintptr_t)cfg->sync,
            cfg->read_size, cfg->prog_size, cfg->block_size, cfg->block_count,
            cfg->block_cycles, cfg->cache_size, cfg->lookahead_size,
            cfg->read_buffer, cfg->prog_buffer, cfg->lookahead_buffer,
            cfg->name_max, cfg->file_max, cfg->attr_max);
    err = lfs_formatraw(lfs, cfg);
    LFS_TRACE("lfs_format -> %d", err);

    LFS_UNLOCK(cfg);
    return err;
}

int lfs_mount(lfs_t *lfs, const struct lfs_config *cfg) {
    int err = LFS_LOCK(cfg);
    if (err) {
        return err;
    }

    LFS_TRACE("lfs_mount(%p, %p {.context=%p, "
                ".read=%p, .prog=%p, .erase=%p, .sync=%p, "
                ".read_size=%"PRIu32", .prog_size=%"PRIu32", "
                ".block_size=%"PRIu32", .block_count=%"PRIu32", "
                ".block_cycles=%"PRIu32", .cache_size=%"PRIu32", "
                ".lookahead_size=%"PRIu32", .read_buffer=%p, "
                ".prog_buffer=%p, .lookahead_buffer=%p, "
                ".name_max=%"PRIu32", .file_max=%"PRIu32", "
                ".attr_max=%"PRIu32"})",
            (void*)lfs, (void*)cfg, cfg->context,
            (void*)(uintptr_t)cfg->read, (void*)(uintptr_t)cfg->prog,
            (void*)(uintptr_t)cfg->erase, (void*)(uintptr_t)cfg->sync,
            cfg->read_size, cfg->prog_size, cfg->block_size, cfg->block_count,
            cfg->block_cycles, cfg->cache_size, cfg->lookahead_size,
            cfg->read_buffer, cfg->prog_buffer, cfg->lookahead_buffer,
            cfg->name_max, cfg->file_max, cfg->attr_max);
    err = lfs_mountraw(lfs, cfg);
    LFS_TRACE("lfs_mount -> %d", err);

    LFS_UNLOCK(cfg);
    return err;
}

int lfs_unmount(lfs_t *lfs) {
    int err = LFS_LOCK(lfs->cfg);
    if (err) {
        return err;
    }

    LFS_TRACE("lfs_unmount(%p)", (void*)lfs);
    err = lfs_unmountraw(lfs);
    LFS_TRACE("lfs_unmount -> %d", err);

    LFS_UNLOCK(lfs->cfg);
    return err;
}

int lfs_remove(lfs_t *lfs, const char *path) {
    int err = LFS_LOCK(lfs->cfg);
    if (err) {
        return err;
    }

    LFS_TRACE("lfs_remove(%p, \"%s\")", (void*)lfs, path);
    err = lfs_removeraw(lfs, path);
    LFS_TRACE("lfs_remove -> %d", err);

    LFS_UNLOCK(lfs->cfg);
    return err;
}

int lfs_rename(lfs_t *lfs, const char *oldpath, const char *newpath) {
    int err = LFS_LOCK(lfs->cfg);
    if (err) {
        return err;
    }

    LFS_TRACE("lfs_rename(%p, \"%s\", \"%s\")", (void*)lfs, oldpath, newpath);
    err = lfs_renameraw(lfs, oldpath, newpath);
    LFS_TRACE("lfs_rename -> %d", err);

    LFS_UNLOCK(lfs->cfg);
    return err;
}

int lfs_stat(lfs_t *lfs, const char *path, struct lfs_info *info) {
    int err = LFS_LOCK(lfs->cfg);
    if (err) {
        return err;
    }

    LFS_TRACE("lfs_stat(%p, \"%s\", %p)", (void*)lfs, path, (void*)info);
    err = lfs_statraw(lfs, path, info);
    LFS_TRACE("lfs_stat -> %d", err);

    LFS_UNLOCK(lfs->cfg);
    return err;
}

lfs_ssize_t lfs_getattr(lfs_t *lfs, const char *path,
        uint8_t type, void *buffer, lfs_size_t size) {
    int err = LFS_LOCK(lfs->cfg);
    if (err) {
        return err;
    }

    LFS_TRACE("lfs_getattr(%p, \"%s\", %"PRIu8", %p, %"PRIu32")",
            (void*)lfs, path, type, buffer, size);
    lfs_ssize_t res = lfs_getattrraw(lfs, path, type, buffer, size);
    LFS_TRACE("lfs_getattr -> %"PRId32, res);

    LFS_UNLOCK(lfs->cfg);
    return res;
}

int lfs_setattr(lfs_t *lfs, const char *path,
        uint8_t type, const void *buffer, lfs_size_t size) {
    int err = LFS_LOCK(lfs->cfg);
    if (err) {
        return err;
    }

    LFS_TRACE("lfs_setattr(%p, \"%s\", %"PRIu8", %p, %"PRIu32")",
            (void*)lfs, path, type, buffer, size);
    err = lfs_setattrraw(lfs, path, type, buffer, size);
    LFS_TRACE("lfs_setattr -> %d", err);

    LFS_UNLOCK(lfs->cfg);
    return err;
}

int lfs_removeattr(lfs_t *lfs, const char *path, uint8_t type) {
    int err = LFS_LOCK(lfs->cfg);
    if (err) {
        return err;
    }

    LFS_TRACE("lfs_removeattr(%p, \"%s\", %"PRIu8")", (void*)lfs, path, type);
    err = lfs_removeattrraw(lfs, path, type);
    LFS_TRACE("lfs_removeattr -> %d", err);

    LFS_UNLOCK(lfs->cfg);
    return err;
}

int lfs_file_open(lfs_t *lfs, lfs_file_t *file, const char *path, int flags) {
    int err = LFS_LOCK(lfs->cfg);
    if (err) {
        return err;
    }

    LFS_TRACE("lfs_file_open(%p, %p, \"%s\", %x)",
            (void*)lfs, (void*)file, path, flags);
    err = lfs_file_openraw(lfs, file, path, flags);
    LFS_TRACE("lfs_file_open -> %d", err);

    LFS_UNLOCK(lfs->cfg);
    return err;
}

int lfs_file_opencfg(lfs_t *lfs, lfs_file_t *file,
        const char *path, int flags,
        const struct lfs_file_config *cfg) {
    int err = LFS_LOCK(lfs->cfg);
    if (err) {
        return err;
    }

    LFS_TRACE("lfs_file_opencfg(%p, %p, \"%s\", %x, %p {"
                 ".buffer=%p, .attrs=%p, .attr_count=%"PRIu32"})",
            (void*)lfs, (void*)file, path, flags,
            (void*)cfg, cfg->buffer, (void*)cfg->attrs, cfg->attr_count);
    err = lfs_file_opencfgraw(lfs, file, path, flags, cfg);
    LFS_TRACE("lfs_file_opencfg -> %d", err);

    LFS_UNLOCK(lfs->cfg);
    return err;
}

int lfs_file_close(lfs_t *lfs, lfs_file_t *file) {
    int err = LFS_LOCK(lfs->cfg);
    if (err) {
        return err;
    }

    LFS_TRACE("lfs_file_close(%p, %p)", (void*)lfs, (void*)file);
    err = lfs_file_closeraw(lfs, file);
    LFS_TRACE("lfs_file_close -> %d", err);

    LFS_UNLOCK(lfs->cfg);
    return err;
}

int lfs_file_sync(lfs_t *lfs, lfs_file_t *file) {
    int err = LFS_LOCK(lfs->cfg);
    if (err) {
        return err;
    }

    LFS_TRACE("lfs_file_sync(%p, %p)", (void*)lfs, (void*)file);
    err = lfs_file_syncraw(lfs, file);
    LFS_TRACE("lfs_file_sync -> %d", err);

    LFS_UNLOCK(lfs->cfg);
    return err;
}

lfs_ssize_t lfs_file_read(lfs_t *lfs, lfs_file_t *file,
        void *buffer, lfs_size_t size) {
    int err = LFS_LOCK(lfs->cfg);
    if (err) {
        return err;
    }

    LFS_TRACE("lfs_file_read(%p, %p, %p, %"PRIu32")",
            (void*)lfs, (void*)file, buffer, size);
    lfs_ssize_t res = lfs_file_readraw(lfs, file, buffer, size);
    LFS_TRACE("lfs_file_read -> %"PRId32, res);

    LFS_UNLOCK(lfs->cfg);
    return res;
}

lfs_ssize_t lfs_file_write(lfs_t *lfs, lfs_file_t *file,
        const void *buffer, lfs_size_t size) {
    int err = LFS_LOCK(lfs->cfg);
    if (err) {
        return err;
    }

    LFS_TRACE("lfs_file_write(%p, %p, %p, %"PRIu32")",
            (void*)lfs, (void*)file, buffer, size);
    lfs_ssize_t res = lfs_file_writeraw(lfs, file, buffer, size);
    LFS_TRACE("lfs_file_write -> %"PRId32, res);

    LFS_UNLOCK(lfs->cfg);
    return res;
}

lfs_soff_t lfs_file_seek(lfs_t *lfs, lfs_file_t *file,
        lfs_soff_t off, int whence) {
    int err = LFS_LOCK(lfs->cfg);
    if (err) {
        return err;
    }

    LFS_TRACE("lfs_file_seek(%p, %p, %"PRId32", %d)",
            (void*)lfs, (void*)file, off, whence);
    lfs_soff_t res = lfs_file_seekraw(lfs, file, off, whence);
    LFS_TRACE("lfs_file_seek -> %"PRId32, res);

    LFS_UNLOCK(lfs->cfg);
    return res;
}

int lfs_file_truncate(lfs_t *lfs, lfs_file_t *file, lfs_off_t size) {
    int err = LFS_LOCK(lfs->cfg);
    if (err) {
        return err;
    }

    LFS_TRACE("lfs_file_truncate(%p, %p, %"PRIu32")",
            (void*)lfs, (void*)file, size);
    err = lfs_file_truncateraw(lfs, file, size);
    LFS_TRACE("lfs_file_truncate -> %d", err);

    LFS_UNLOCK(lfs->cfg);
    return err;
}

lfs_soff_t lfs_file_tell(lfs_t *lfs, lfs_file_t *file) {
    int err = LFS_LOCK(lfs->cfg);
    if (err) {
        return err;
    }

    LFS_TRACE("lfs_file_tell(%p, %p)", (void*)lfs, (void*)file);
    lfs_soff_t res = lfs_file_tellraw(lfs, file);
    LFS_TRACE("lfs_file_tell -> %"PRId32, res);

    LFS_UNLOCK(lfs->cfg);
    return res;
}

int lfs_file_rewind(lfs_t *lfs, lfs_file_t *file) {
    int err = LFS_LOCK(lfs->cfg);
    if (err) {
        return err;
    }

    LFS_TRACE("lfs_file_rewind(%p, %p)", (void*)lfs, (void*)file);
    err = lfs_file_rewindraw(lfs, file);
    LFS_TRACE("lfs_file_rewind -> %d", err);

    LFS_UNLOCK(lfs->cfg);
    return err;
}

lfs_soff_t lfs_file_size(lfs_t *lfs, lfs_file_t *file) {
    int err = LFS_LOCK(lfs->cfg);
    if (err) {
        return err;
    }

    LFS_TRACE("lfs_file_size(%p, %p)", (void*)lfs, (void*)file);
    lfs_soff_t res = lfs_file_sizeraw(lfs, file);
    LFS_TRACE("lfs_file_size -> %"PRId32, res);

    LFS_UNLOCK(lfs->cfg);
    return res;
}

int lfs_mkdir(lfs_t *lfs, const char *path) {
    int err = LFS_LOCK(lfs->cfg);
    if (err) {
        return err;
    }

    LFS_TRACE("lfs_mkdir(%p, \"%s\")", (void*)lfs, path);
    err = lfs_mkdirraw(lfs, path);
    LFS_TRACE("lfs_mkdir -> %d", err);

    LFS_UNLOCK(lfs->cfg);
    return err;
}

int lfs_dir_open(lfs_t *lfs, lfs_dir_t *dir, const char *path) {
    int err = LFS_LOCK(lfs->cfg);
    if (err) {
        return err;
    }

    LFS_TRACE("lfs_dir_open(%p, %p, \"%s\")", (void*)lfs, (void*)dir, path);
    err = lfs_dir_openraw(lfs, dir, path);
    LFS_TRACE("lfs_dir_open -> %d", err);

    LFS_UNLOCK(lfs->cfg);
    return err;
}

int lfs_dir_close(lfs_t *lfs, lfs_dir_t *dir) {
    int err = LFS_LOCK(lfs->cfg);
    if (err) {
        return err;
    }

    LFS_TRACE("lfs_dir_close(%p, %p)", (void*)lfs, (void*)dir);
    err = lfs_dir_closeraw(lfs, dir);
    LFS_TRACE("lfs_dir_close -> %d", err);

    LFS_UNLOCK(lfs->cfg);
    return err;
}

int lfs_dir_read(lfs_t *lfs, lfs_dir_t *dir, struct lfs_info *info) {
    int err = LFS_LOCK(lfs->cfg);
    if (err) {
        return err;
    }

    LFS_TRACE("lfs_dir_read(%p, %p, %p)",
            (void*)lfs, (void*)dir, (void*)info);
    err = lfs_dir_readraw(lfs, dir, info);
    LFS_TRACE("lfs_dir_read -> %d", err);

    LFS_UNLOCK(lfs->cfg);
    return err;
}

int lfs_dir_seek(lfs_t *lfs, lfs_dir_t *dir, lfs_off_t off) {
    int err = LFS_LOCK(lfs->cfg);
    if (err) {
        return err;
    }

    LFS_TRACE("lfs_dir_seek(%p, %p, %"PRIu32")",
            (void*)lfs, (void*)dir, off);
    err = lfs_dir_seekraw(lfs, dir, off);
    LFS_TRACE("lfs_dir_seek -> %d", err);

    LFS_UNLOCK(lfs->cfg);
    return err;
}

lfs_soff_t lfs_dir_tell(lfs_t *lfs, lfs_dir_t *dir) {
    int err = LFS_LOCK(lfs->cfg);
    if (err) {
        return err;
    }

    LFS_TRACE("lfs_dir_tell(%p, %p)", (void*)lfs, (void*)dir);
    lfs_soff_t res = lfs_dir_tellraw(lfs, dir);
    LFS_TRACE("lfs_dir_tell -> %"PRId32, res);

    LFS_UNLOCK(lfs->cfg);
    return res;
}

int lfs_dir_rewind(lfs_t *lfs, lfs_dir_t *dir) {
    int err = LFS_LOCK(lfs->cfg);
    if (err) {
        return err;
    }

    LFS_TRACE("lfs_dir_rewind(%p, %p)", (void*)lfs, (void*)dir);
    err = lfs_dir_rewindraw(lfs, dir);
    LFS_TRACE("lfs_dir_rewind -> %d", err);

    LFS_UNLOCK(lfs->cfg);
    return err;
}

lfs_ssize_t lfs_fs_size(lfs_t *lfs) {
    int err = LFS_LOCK(lfs->cfg);
    if (err) {
        return err;
    }

    LFS_TRACE("lfs_fs_size(%p)", (void*)lfs);
    lfs_ssize_t res = lfs_fs_sizeraw(lfs);
    LFS_TRACE("lfs_fs_size -> %"PRId32, res);

    LFS_UNLOCK(lfs->cfg);
    return res;
}

int lfs_fs_traverse(lfs_t *lfs, int (*cb)(void *, lfs_block_t), void *data) {
    int err = LFS_LOCK(lfs->cfg);
    if (err) {
        return err;
    }

    LFS_TRACE("lfs_fs_traverse(%p, %p, %p)",
            (void*)lfs, (void*)(uintptr_t)cb, data);
    err = lfs_fs_traverseraw(lfs, cb, data, true);
    LFS_TRACE("lfs_fs_traverse -> %d", err);

    LFS_UNLOCK(lfs->cfg);
    return err;
}

#ifdef LFS_MIGRATE
int lfs_migrate(lfs_t *lfs, const struct lfs_config *cfg) {
    int err = LFS_LOCK(cfg);
    if (err) {
        return err;
    }

    LFS_TRACE("lfs_migrate(%p, %p {.context=%p, "
                ".read=%p, .prog=%p, .erase=%p, .sync=%p, "
                ".read_size=%"PRIu32", .prog_size=%"PRIu32", "
                ".block_size=%"PRIu32", .block_count=%"PRIu32", "
                ".block_cycles=%"PRIu32", .cache_size=%"PRIu32", "
                ".lookahead_size=%"PRIu32", .read_buffer=%p, "
                ".prog_buffer=%p, .lookahead_buffer=%p, "
                ".name_max=%"PRIu32", .file_max=%"PRIu32", "
                ".attr_max=%"PRIu32"})",
            (void*)lfs, (void*)cfg, cfg->context,
            (void*)(uintptr_t)cfg->read, (void*)(uintptr_t)cfg->prog,
            (void*)(uintptr_t)cfg->erase, (void*)(uintptr_t)cfg->sync,
            cfg->read_size, cfg->prog_size, cfg->block_size, cfg->block_count,
            cfg->block_cycles, cfg->cache_size, cfg->lookahead_size,
            cfg->read_buffer, cfg->prog_buffer, cfg->lookahead_buffer,
            cfg->name_max, cfg->file_max, cfg->attr_max);
    err = lfs_migrateraw(lfs, cfg);
    LFS_TRACE("lfs_migrate -> %d", err);

    LFS_UNLOCK(cfg);
    return err;
}
#endif
<|MERGE_RESOLUTION|>--- conflicted
+++ resolved
@@ -458,19 +458,13 @@
 static int lfs_dir_compact(lfs_t *lfs,
         lfs_mdir_t *dir, const struct lfs_mattr *attrs, int attrcount,
         lfs_mdir_t *source, uint16_t begin, uint16_t end);
-static int lfs_dir_rewindraw(lfs_t *lfs, lfs_dir_t *dir);
-
-static lfs_ssize_t lfs_file_readraw(lfs_t *lfs, lfs_file_t *file,
-        void *buffer, lfs_size_t size);
+
 static lfs_ssize_t lfs_file_writeraw(lfs_t *lfs, lfs_file_t *file,
         const void *buffer, lfs_size_t size);
-static int lfs_file_closeraw(lfs_t *lfs, lfs_file_t *file);
-static lfs_soff_t lfs_file_sizeraw(lfs_t *lfs, lfs_file_t *file);
 static int lfs_file_syncraw(lfs_t *lfs, lfs_file_t *file);
 static int lfs_file_outline(lfs_t *lfs, lfs_file_t *file);
 static int lfs_file_flush(lfs_t *lfs, lfs_file_t *file);
 
-static lfs_ssize_t lfs_fs_sizeraw(lfs_t *lfs);
 static void lfs_fs_preporphans(lfs_t *lfs, int8_t orphans);
 static void lfs_fs_prepmove(lfs_t *lfs,
         uint16_t id, const lfs_block_t pair[2]);
@@ -480,24 +474,28 @@
         lfs_mdir_t *parent);
 static int lfs_fs_relocate(lfs_t *lfs,
         const lfs_block_t oldpair[2], lfs_block_t newpair[2]);
-#endif
-int lfs_fs_traverseraw(lfs_t *lfs,
-        int (*cb)(void *data, lfs_block_t block), void *data,
-        bool includeorphans);
-#ifndef LFS_READONLY
 static int lfs_fs_forceconsistency(lfs_t *lfs);
-<<<<<<< HEAD
-#endif
-=======
-
->>>>>>> a99a93fb
-static int lfs_deinit(lfs_t *lfs);
-static int lfs_unmountraw(lfs_t *lfs);
+#endif
 
 #ifdef LFS_MIGRATE
 static int lfs1_traverse(lfs_t *lfs,
         int (*cb)(void*, lfs_block_t), void *data);
 #endif
+
+static int lfs_dir_rewindraw(lfs_t *lfs, lfs_dir_t *dir);
+
+static lfs_ssize_t lfs_file_readraw(lfs_t *lfs, lfs_file_t *file,
+        void *buffer, lfs_size_t size);
+static int lfs_file_closeraw(lfs_t *lfs, lfs_file_t *file);
+static lfs_soff_t lfs_file_sizeraw(lfs_t *lfs, lfs_file_t *file);
+
+static lfs_ssize_t lfs_fs_sizeraw(lfs_t *lfs);
+static int lfs_fs_traverseraw(lfs_t *lfs,
+        int (*cb)(void *data, lfs_block_t block), void *data,
+        bool includeorphans);
+
+static int lfs_deinit(lfs_t *lfs);
+static int lfs_unmountraw(lfs_t *lfs);
 
 
 /// Block allocator ///
@@ -2008,13 +2006,8 @@
 
 
 /// Top level directory operations ///
-<<<<<<< HEAD
-#ifndef LFS_READONLY
-int lfs_mkdir(lfs_t *lfs, const char *path) {
-    LFS_TRACE("lfs_mkdir(%p, \"%s\")", (void*)lfs, path);
-=======
+#ifndef LFS_READONLY
 static int lfs_mkdirraw(lfs_t *lfs, const char *path) {
->>>>>>> a99a93fb
     // deorphan if we haven't yet, needed at most once after poweron
     int err = lfs_fs_forceconsistency(lfs);
     if (err) {
@@ -2104,14 +2097,9 @@
 }
 #endif
 
-<<<<<<< HEAD
-int lfs_dir_open(lfs_t *lfs, lfs_dir_t *dir, const char *path) {
-    LFS_TRACE("lfs_dir_open(%p, %p, \"%s\")", (void*)lfs, (void*)dir, path);
+static int lfs_dir_openraw(lfs_t *lfs, lfs_dir_t *dir, const char *path) {
     LFS_ASSERT(!lfs_mlist_isopen(lfs->mlist, (struct lfs_mlist*)dir));
 
-=======
-static int lfs_dir_openraw(lfs_t *lfs, lfs_dir_t *dir, const char *path) {
->>>>>>> a99a93fb
     lfs_stag_t tag = lfs_dir_find(lfs, &dir->m, &path, NULL);
     if (tag < 0) {
         return tag;
@@ -2458,18 +2446,10 @@
 static int lfs_file_opencfgraw(lfs_t *lfs, lfs_file_t *file,
         const char *path, int flags,
         const struct lfs_file_config *cfg) {
-<<<<<<< HEAD
-    LFS_TRACE("lfs_file_opencfg(%p, %p, \"%s\", %x, %p {"
-                 ".buffer=%p, .attrs=%p, .attr_count=%"PRIu32"})",
-            (void*)lfs, (void*)file, path, flags,
-            (void*)cfg, cfg->buffer, (void*)cfg->attrs, cfg->attr_count);
     LFS_ASSERT(!lfs_mlist_isopen(lfs->mlist, (struct lfs_mlist*)file));
-
 #ifdef LFS_READONLY
     LFS_ASSERT((flags & 3) == LFS_O_RDONLY);
 #else
-=======
->>>>>>> a99a93fb
     // deorphan if we haven't yet, needed at most once after poweron
     if ((flags & LFS_O_RDWR) != LFS_O_RDONLY) {
         int err = lfs_fs_forceconsistency(lfs);
@@ -2622,13 +2602,8 @@
     // clean up lingering resources
 #ifndef LFS_READONLY
     file->flags |= LFS_F_ERRED;
-<<<<<<< HEAD
-#endif
-    lfs_file_close(lfs, file);
-    LFS_TRACE("lfs_file_opencfg -> %d", err);
-=======
+#endif
     lfs_file_closeraw(lfs, file);
->>>>>>> a99a93fb
     return err;
 }
 
@@ -2642,15 +2617,11 @@
 static int lfs_file_closeraw(lfs_t *lfs, lfs_file_t *file) {
     LFS_ASSERT(file->flags & LFS_F_OPENED);
 
-<<<<<<< HEAD
 #ifdef LFS_READONLY
     int err = 0;
 #else
-    int err = lfs_file_sync(lfs, file);
-#endif
-=======
     int err = lfs_file_syncraw(lfs, file);
->>>>>>> a99a93fb
+#endif
 
     // remove from list of mdirs
     lfs_mlist_remove(lfs, (struct lfs_mlist*)file);
@@ -2834,13 +2805,8 @@
 }
 #endif
 
-<<<<<<< HEAD
-#ifndef LFS_READONLY
-int lfs_file_sync(lfs_t *lfs, lfs_file_t *file) {
-    LFS_TRACE("lfs_file_sync(%p, %p)", (void*)lfs, (void*)file);
-=======
+#ifndef LFS_READONLY
 static int lfs_file_syncraw(lfs_t *lfs, lfs_file_t *file) {
->>>>>>> a99a93fb
     LFS_ASSERT(file->flags & LFS_F_OPENED);
 
     if (file->flags & LFS_F_ERRED) {
@@ -2970,12 +2936,8 @@
     return size;
 }
 
-<<<<<<< HEAD
-#ifndef LFS_READONLY
-lfs_ssize_t lfs_file_write(lfs_t *lfs, lfs_file_t *file,
-=======
+#ifndef LFS_READONLY
 static lfs_ssize_t lfs_file_writeraw(lfs_t *lfs, lfs_file_t *file,
->>>>>>> a99a93fb
         const void *buffer, lfs_size_t size) {
     LFS_ASSERT(file->flags & LFS_F_OPENED);
     LFS_ASSERT((file->flags & LFS_O_RDWR) != LFS_O_RDONLY);
@@ -3128,14 +3090,8 @@
     return npos;
 }
 
-<<<<<<< HEAD
-#ifndef LFS_READONLY
-int lfs_file_truncate(lfs_t *lfs, lfs_file_t *file, lfs_off_t size) {
-    LFS_TRACE("lfs_file_truncate(%p, %p, %"PRIu32")",
-            (void*)lfs, (void*)file, size);
-=======
+#ifndef LFS_READONLY
 static int lfs_file_truncateraw(lfs_t *lfs, lfs_file_t *file, lfs_off_t size) {
->>>>>>> a99a93fb
     LFS_ASSERT(file->flags & LFS_F_OPENED);
     LFS_ASSERT((file->flags & LFS_O_RDWR) != LFS_O_RDONLY);
 
@@ -3213,14 +3169,9 @@
 #ifndef LFS_READONLY
     if (file->flags & LFS_F_WRITING) {
         return lfs_max(file->pos, file->ctz.size);
-<<<<<<< HEAD
-=======
-    } else {
-        return file->ctz.size;
->>>>>>> a99a93fb
-    }
-#endif
-    LFS_TRACE("lfs_file_size -> %"PRId32, file->ctz.size);
+    }
+#endif
+
     return file->ctz.size;
 }
 
@@ -3236,14 +3187,8 @@
     return lfs_dir_getinfo(lfs, &cwd, lfs_tag_id(tag), info);
 }
 
-<<<<<<< HEAD
-#ifndef LFS_READONLY
-int lfs_remove(lfs_t *lfs, const char *path) {
-    LFS_TRACE("lfs_remove(%p, \"%s\")", (void*)lfs, path);
-
-=======
+#ifndef LFS_READONLY
 static int lfs_removeraw(lfs_t *lfs, const char *path) {
->>>>>>> a99a93fb
     // deorphan if we haven't yet, needed at most once after poweron
     int err = lfs_fs_forceconsistency(lfs);
     if (err) {
@@ -3315,14 +3260,8 @@
 }
 #endif
 
-<<<<<<< HEAD
-#ifndef LFS_READONLY
-int lfs_rename(lfs_t *lfs, const char *oldpath, const char *newpath) {
-    LFS_TRACE("lfs_rename(%p, \"%s\", \"%s\")", (void*)lfs, oldpath, newpath);
-
-=======
+#ifndef LFS_READONLY
 static int lfs_renameraw(lfs_t *lfs, const char *oldpath, const char *newpath) {
->>>>>>> a99a93fb
     // deorphan if we haven't yet, needed at most once after poweron
     int err = lfs_fs_forceconsistency(lfs);
     if (err) {
@@ -3507,12 +3446,8 @@
 }
 #endif
 
-<<<<<<< HEAD
-#ifndef LFS_READONLY
-int lfs_setattr(lfs_t *lfs, const char *path,
-=======
+#ifndef LFS_READONLY
 static int lfs_setattrraw(lfs_t *lfs, const char *path,
->>>>>>> a99a93fb
         uint8_t type, const void *buffer, lfs_size_t size) {
     if (size > lfs->attr_max) {
         return LFS_ERR_NOSPC;
@@ -3522,17 +3457,9 @@
 }
 #endif
 
-<<<<<<< HEAD
-#ifndef LFS_READONLY
-int lfs_removeattr(lfs_t *lfs, const char *path, uint8_t type) {
-    LFS_TRACE("lfs_removeattr(%p, \"%s\", %"PRIu8")", (void*)lfs, path, type);
-    int err = lfs_commitattr(lfs, path, type, NULL, 0x3ff);
-    LFS_TRACE("lfs_removeattr -> %d", err);
-    return err;
-=======
+#ifndef LFS_READONLY
 static int lfs_removeattrraw(lfs_t *lfs, const char *path, uint8_t type) {
     return lfs_commitattr(lfs, path, type, NULL, 0x3ff);
->>>>>>> a99a93fb
 }
 #endif
 
@@ -3662,29 +3589,8 @@
     return 0;
 }
 
-<<<<<<< HEAD
-#ifndef LFS_READONLY
-int lfs_format(lfs_t *lfs, const struct lfs_config *cfg) {
-    LFS_TRACE("lfs_format(%p, %p {.context=%p, "
-                ".read=%p, .prog=%p, .erase=%p, .sync=%p, "
-                ".read_size=%"PRIu32", .prog_size=%"PRIu32", "
-                ".block_size=%"PRIu32", .block_count=%"PRIu32", "
-                ".block_cycles=%"PRIu32", .cache_size=%"PRIu32", "
-                ".lookahead_size=%"PRIu32", .read_buffer=%p, "
-                ".prog_buffer=%p, .lookahead_buffer=%p, "
-                ".name_max=%"PRIu32", .file_max=%"PRIu32", "
-                ".attr_max=%"PRIu32"})",
-            (void*)lfs, (void*)cfg, cfg->context,
-            (void*)(uintptr_t)cfg->read, (void*)(uintptr_t)cfg->prog,
-            (void*)(uintptr_t)cfg->erase, (void*)(uintptr_t)cfg->sync,
-            cfg->read_size, cfg->prog_size, cfg->block_size, cfg->block_count,
-            cfg->block_cycles, cfg->cache_size, cfg->lookahead_size,
-            cfg->read_buffer, cfg->prog_buffer, cfg->lookahead_buffer,
-            cfg->name_max, cfg->file_max, cfg->attr_max);
-
-=======
+#ifndef LFS_READONLY
 static int lfs_formatraw(lfs_t *lfs, const struct lfs_config *cfg) {
->>>>>>> a99a93fb
     int err = 0;
     {
         err = lfs_init(lfs, cfg);
@@ -3980,19 +3886,7 @@
     return 0;
 }
 
-<<<<<<< HEAD
-int lfs_fs_traverse(lfs_t *lfs,
-        int (*cb)(void *data, lfs_block_t block), void *data) {
-    LFS_TRACE("lfs_fs_traverse(%p, %p, %p)",
-            (void*)lfs, (void*)(uintptr_t)cb, data);
-    int err = lfs_fs_traverseraw(lfs, cb, data, true);
-    LFS_TRACE("lfs_fs_traverse -> %d", 0);
-    return err;
-}
-
-#ifndef LFS_READONLY
-=======
->>>>>>> a99a93fb
+#ifndef LFS_READONLY
 static int lfs_fs_pred(lfs_t *lfs,
         const lfs_block_t pair[2], lfs_mdir_t *pdir) {
     // iterate over all directory directory entries
@@ -4995,6 +4889,7 @@
 #endif
 
 // Public API
+#ifndef LFS_READONLY
 int lfs_format(lfs_t *lfs, const struct lfs_config *cfg) {
     int err = LFS_LOCK(cfg);
     if (err) {
@@ -5023,6 +4918,7 @@
     LFS_UNLOCK(cfg);
     return err;
 }
+#endif
 
 int lfs_mount(lfs_t *lfs, const struct lfs_config *cfg) {
     int err = LFS_LOCK(cfg);
@@ -5067,6 +4963,7 @@
     return err;
 }
 
+#ifndef LFS_READONLY
 int lfs_remove(lfs_t *lfs, const char *path) {
     int err = LFS_LOCK(lfs->cfg);
     if (err) {
@@ -5080,7 +4977,9 @@
     LFS_UNLOCK(lfs->cfg);
     return err;
 }
-
+#endif
+
+#ifndef LFS_READONLY
 int lfs_rename(lfs_t *lfs, const char *oldpath, const char *newpath) {
     int err = LFS_LOCK(lfs->cfg);
     if (err) {
@@ -5094,6 +4993,7 @@
     LFS_UNLOCK(lfs->cfg);
     return err;
 }
+#endif
 
 int lfs_stat(lfs_t *lfs, const char *path, struct lfs_info *info) {
     int err = LFS_LOCK(lfs->cfg);
@@ -5125,6 +5025,7 @@
     return res;
 }
 
+#ifndef LFS_READONLY
 int lfs_setattr(lfs_t *lfs, const char *path,
         uint8_t type, const void *buffer, lfs_size_t size) {
     int err = LFS_LOCK(lfs->cfg);
@@ -5140,7 +5041,9 @@
     LFS_UNLOCK(lfs->cfg);
     return err;
 }
-
+#endif
+
+#ifndef LFS_READONLY
 int lfs_removeattr(lfs_t *lfs, const char *path, uint8_t type) {
     int err = LFS_LOCK(lfs->cfg);
     if (err) {
@@ -5154,6 +5057,7 @@
     LFS_UNLOCK(lfs->cfg);
     return err;
 }
+#endif
 
 int lfs_file_open(lfs_t *lfs, lfs_file_t *file, const char *path, int flags) {
     int err = LFS_LOCK(lfs->cfg);
@@ -5203,6 +5107,7 @@
     return err;
 }
 
+#ifndef LFS_READONLY
 int lfs_file_sync(lfs_t *lfs, lfs_file_t *file) {
     int err = LFS_LOCK(lfs->cfg);
     if (err) {
@@ -5216,6 +5121,7 @@
     LFS_UNLOCK(lfs->cfg);
     return err;
 }
+#endif
 
 lfs_ssize_t lfs_file_read(lfs_t *lfs, lfs_file_t *file,
         void *buffer, lfs_size_t size) {
@@ -5233,6 +5139,7 @@
     return res;
 }
 
+#ifndef LFS_READONLY
 lfs_ssize_t lfs_file_write(lfs_t *lfs, lfs_file_t *file,
         const void *buffer, lfs_size_t size) {
     int err = LFS_LOCK(lfs->cfg);
@@ -5248,6 +5155,7 @@
     LFS_UNLOCK(lfs->cfg);
     return res;
 }
+#endif
 
 lfs_soff_t lfs_file_seek(lfs_t *lfs, lfs_file_t *file,
         lfs_soff_t off, int whence) {
@@ -5265,6 +5173,7 @@
     return res;
 }
 
+#ifndef LFS_READONLY
 int lfs_file_truncate(lfs_t *lfs, lfs_file_t *file, lfs_off_t size) {
     int err = LFS_LOCK(lfs->cfg);
     if (err) {
@@ -5279,6 +5188,7 @@
     LFS_UNLOCK(lfs->cfg);
     return err;
 }
+#endif
 
 lfs_soff_t lfs_file_tell(lfs_t *lfs, lfs_file_t *file) {
     int err = LFS_LOCK(lfs->cfg);
@@ -5322,6 +5232,7 @@
     return res;
 }
 
+#ifndef LFS_READONLY
 int lfs_mkdir(lfs_t *lfs, const char *path) {
     int err = LFS_LOCK(lfs->cfg);
     if (err) {
@@ -5335,6 +5246,7 @@
     LFS_UNLOCK(lfs->cfg);
     return err;
 }
+#endif
 
 int lfs_dir_open(lfs_t *lfs, lfs_dir_t *dir, const char *path) {
     int err = LFS_LOCK(lfs->cfg);
